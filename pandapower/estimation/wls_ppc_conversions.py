# -*- coding: utf-8 -*-

# Copyright (c) 2016-2018 by University of Kassel and Fraunhofer Institute for Energy Economics
# and Energy System Technology (IEE), Kassel. All rights reserved.


import numpy as np
from pandapower.auxiliary import _select_is_elements_numba, _add_ppc_options, _add_auxiliary_elements
from pandapower.pd2ppc import _pd2ppc
from pandapower.estimation.idx_bus import *
from pandapower.estimation.idx_brch import *
from pandapower.idx_brch import branch_cols
from pandapower.idx_bus import bus_cols
from pandapower.pf.run_newton_raphson_pf import _run_dc_pf
from pandapower.build_branch import get_is_lines

try:
    import pplog as logging
except ImportError:
    import logging
std_logger = logging.getLogger(__name__)


def _init_ppc(net, v_start, delta_start, calculate_voltage_angles):
    # select elements in service and convert pandapower ppc to ppc
    net._options = {}
    _add_ppc_options(net, check_connectivity=False, init_vm_pu=v_start, init_va_degree=delta_start,
                     trafo_model="t", mode="pf", enforce_q_lims=False,
                     calculate_voltage_angles=calculate_voltage_angles, r_switch=0.0,
                     recycle=dict(_is_elements=False, ppc=False, Ybus=False))
    net["_is_elements"] = _select_is_elements_numba(net)
    _add_auxiliary_elements(net)
    ppc, ppci = _pd2ppc(net)

    # do dc power flow for phase shifting transformers
    if np.any(net.trafo.shift_degree):
        vm_backup = ppci["bus"][:, 7].copy()
        ppci["bus"][:, [2, 3]] = 0.
        ppci = _run_dc_pf(ppci)
        ppci["bus"][:, 7] = vm_backup

    return ppc, ppci


def _add_measurements_to_ppc(net, ppci):
    """
    Add pandapower measurements to the ppci structure by adding new columns
    :param net: pandapower net
    :param ppci: generated ppci
    :return: ppc with added columns
    """
    meas = net.measurement.copy(deep=False)
    meas["side"] = meas.apply(lambda row:
                              net['line']["{}_bus".format(row["side"])].loc[row["element"]] if
                              row["side"] in ("from", "to") else
                              net[row["element_type"]][row["side"]+'_bus'].loc[row["element"]] if
                              row["side"] in ("hv", "mv", "lv") else row["side"], axis=1)

    map_bus = net["_pd2ppc_lookups"]["bus"]
    meas_bus = meas[(meas['element_type'] == 'bus')]
    if (map_bus[meas_bus['element']] >= ppci["bus"].shape[0]).any():
        std_logger.warning("Measurement defined in pp-grid does not exist in ppci! Will be deleted!")
        meas_bus = meas_bus[map_bus[meas_bus['element']] < ppci["bus"].shape[0]]

    # mapping to dict instead of np array ensures good performance for large indices
    # (e.g., 999999999 requires a large np array even if there are only 2 buses)
    # downside is loop comprehension to access the map
    map_line, map_trafo, map_trafo3w = None, None, None
    branch_mask = ppci['internal']['branch_is']
    if "line" in net["_pd2ppc_lookups"]["branch"]:
        map_line = {line_ix: br_ix for line_ix, br_ix in
                    zip(net.line.index, range(*net["_pd2ppc_lookups"]["branch"]["line"])) if branch_mask[br_ix]}

    if "trafo" in net["_pd2ppc_lookups"]["branch"]:
        trafo_ix_start, trafo_ix_end = net["_pd2ppc_lookups"]["branch"]["trafo"]
        trafo_ix_offset = np.sum(~branch_mask[:trafo_ix_start])
        trafo_ix_start, trafo_ix_end = trafo_ix_start - trafo_ix_offset, trafo_ix_end - trafo_ix_offset
        map_trafo = {trafo_ix: br_ix for trafo_ix, br_ix in
                     zip(net.trafo.index, range(trafo_ix_start, trafo_ix_end))
                     if branch_mask[br_ix+trafo_ix_offset]}

    if "trafo3w" in net["_pd2ppc_lookups"]["branch"]:
        trafo3w_ix_start, trafo3w_ix_end = net["_pd2ppc_lookups"]["branch"]["trafo3w"]
        trafo3w_ix_offset = np.sum(~branch_mask[:trafo3w_ix_start])
        trafo3w_ix_start, trafo3w_ix_end = trafo3w_ix_start - trafo3w_ix_offset, trafo3w_ix_end - trafo3w_ix_offset
        map_trafo3w = {trafo3w_ix: {'hv': br_ix, 'mv': br_ix+1, 'lv': br_ix+2} for trafo3w_ix, br_ix in
                       zip(net.trafo3w.index, range(trafo3w_ix_start, trafo3w_ix_end, 3))
                       if branch_mask[br_ix+trafo3w_ix_offset]}

    # set measurements for ppc format
    # add 9 columns to ppc[bus] for Vm, Vm std dev, P, P std dev, Q, Q std dev,
    # pandapower measurement indices V, P, Q
    bus_append = np.full((ppci["bus"].shape[0], bus_cols_se), np.nan, dtype=ppci["bus"].dtype)

    v_measurements = meas_bus[(meas_bus.measurement_type == "v")]
    if len(v_measurements):
        bus_positions = map_bus[v_measurements.element.values.astype(int)]
        bus_append[bus_positions, VM] = v_measurements.value.values
        bus_append[bus_positions, VM_STD] = v_measurements.std_dev.values
        bus_append[bus_positions, VM_IDX] = v_measurements.index.values

    p_measurements = meas_bus[(meas_bus.measurement_type == "p")]
    if len(p_measurements):
        bus_positions = map_bus[p_measurements.element.values.astype(int)]
        bus_append[bus_positions, P] = p_measurements.value.values
        bus_append[bus_positions, P_STD] = p_measurements.std_dev.values
        bus_append[bus_positions, P_IDX] = p_measurements.index.values

    q_measurements = meas_bus[(meas_bus.measurement_type == "q")]
    if len(q_measurements):
        bus_positions = map_bus[q_measurements.element.values.astype(int)]
        bus_append[bus_positions, Q] = q_measurements.value.values
        bus_append[bus_positions, Q_STD] = q_measurements.std_dev.values
        bus_append[bus_positions, Q_IDX] = q_measurements.index.values

    # add virtual measurements for artificial buses, which were created because
    # of an open line switch. p/q are 0. and std dev is 1. (small value)
    new_in_line_buses = np.setdiff1d(np.arange(ppci["bus"].shape[0]), map_bus[map_bus >= 0])
    bus_append[new_in_line_buses, 2] = 0.
    bus_append[new_in_line_buses, 3] = 1.
    bus_append[new_in_line_buses, 4] = 0.
    bus_append[new_in_line_buses, 5] = 1.

    # add 15 columns to mpc[branch] for Im_from, Im_from std dev, Im_to, Im_to std dev,
    # P_from, P_from std dev, P_to, P_to std dev, Q_from, Q_from std dev,  Q_to, Q_to std dev,
    # pandapower measurement index I, P, Q
    branch_append = np.full((ppci["branch"].shape[0], branch_cols_se),
                            np.nan, dtype=ppci["branch"].dtype)

    if map_line is not None:
        i_measurements = meas[(meas.measurement_type == "i") & (meas.element_type == "line") &\
                              meas.element.isin(map_line)]
        if len(i_measurements):
            meas_from = i_measurements[(i_measurements.side.values.astype(int) ==
                                        net.line.from_bus[i_measurements.element]).values]
            meas_to = i_measurements[(i_measurements.side.values.astype(int) ==
                                      net.line.to_bus[i_measurements.element]).values]
            ix_from = [map_line[l] for l in meas_from.element.values.astype(int)]
            ix_to = [map_line[l] for l in meas_to.element.values.astype(int)]
            i_ka_to_pu_from = (net.bus.vn_kv[meas_from.side]).values * 1e3
            i_ka_to_pu_to = (net.bus.vn_kv[meas_to.side]).values * 1e3
            branch_append[ix_from, IM_FROM] = meas_from.value.values * i_ka_to_pu_from
            branch_append[ix_from, IM_FROM_STD] = meas_from.std_dev.values * i_ka_to_pu_from
            branch_append[ix_from, IM_FROM_IDX] = meas_from.index.values
            branch_append[ix_to, IM_TO] = meas_to.value.values * i_ka_to_pu_to
            branch_append[ix_to, IM_TO_STD] = meas_to.std_dev.values * i_ka_to_pu_to
            branch_append[ix_to, IM_TO_IDX] = meas_to.index.values
    
        p_measurements = meas[(meas.measurement_type == "p") & (meas.element_type == "line") &
                              meas.element.isin(map_line)]
        if len(p_measurements):
            meas_from = p_measurements[(p_measurements.side.values.astype(int) ==
                                        net.line.from_bus[p_measurements.element]).values]
            meas_to = p_measurements[(p_measurements.side.values.astype(int) ==
                                      net.line.to_bus[p_measurements.element]).values]
            ix_from = [map_line[l] for l in meas_from.element.values.astype(int)]
            ix_to = [map_line[l] for l in meas_to.element.values.astype(int)]
            branch_append[ix_from, P_FROM] = meas_from.value.values
            branch_append[ix_from, P_FROM_STD] = meas_from.std_dev.values
            branch_append[ix_from, P_FROM_IDX] = meas_from.index.values
            branch_append[ix_to, P_TO] = meas_to.value.values
            branch_append[ix_to, P_TO_STD] = meas_to.std_dev.values
            branch_append[ix_to, P_TO_IDX] = meas_to.index.values
    
        q_measurements = meas[(meas.measurement_type == "q") & (meas.element_type == "line") &
                              meas.element.isin(map_line)]
        if len(q_measurements):
            meas_from = q_measurements[(q_measurements.side.values.astype(int) ==
                                        net.line.from_bus[q_measurements.element]).values]
            meas_to = q_measurements[(q_measurements.side.values.astype(int) ==
                                      net.line.to_bus[q_measurements.element]).values]
            ix_from = [map_line[l] for l in meas_from.element.values.astype(int)]
            ix_to = [map_line[l] for l in meas_to.element.values.astype(int)]
            branch_append[ix_from, Q_FROM] = meas_from.value.values
            branch_append[ix_from, Q_FROM_STD] = meas_from.std_dev.values
            branch_append[ix_from, Q_FROM_IDX] = meas_from.index.values
            branch_append[ix_to, Q_TO] = meas_to.value.values
            branch_append[ix_to, Q_TO_STD] = meas_to.std_dev.values
            branch_append[ix_to, Q_TO_IDX] = meas_to.index.values

    # TODO review in 2019 -> is this a use case? create test with switches on lines
    # determine number of lines in ppci["branch"]
    # out of service lines and lines with open switches at both ends are not in the ppci
    # _is_elements = net["_is_elements"]
    # if "line" not in _is_elements:
    #     get_is_lines(net)
    # lines_is = _is_elements['line']
    # bus_is_idx = _is_elements['bus_is_idx']
    # slidx = (net["switch"]["closed"].values == 0) \
    #         & (net["switch"]["et"].values == "l") \
    #         & (np.in1d(net["switch"]["element"].values, lines_is.index)) \
    #         & (np.in1d(net["switch"]["bus"].values, bus_is_idx))
    # ppci_lines = len(lines_is) - np.count_nonzero(slidx)
<<<<<<< HEAD

    i_tr_measurements = meas[(meas.measurement_type == "i") & (meas.element_type == "trafo")]
    if len(i_tr_measurements):
        meas_from = i_tr_measurements[(i_tr_measurements.side.values.astype(int) ==
                                       net.trafo.hv_bus[i_tr_measurements.element]).values]
        meas_to = i_tr_measurements[(i_tr_measurements.side.values.astype(int) ==
                                     net.trafo.lv_bus[i_tr_measurements.element]).values]
        ix_from = [map_trafo[t] for t in meas_from.element.values.astype(int)]
        ix_to = [map_trafo[t] for t in meas_to.element.values.astype(int)]
        i_ka_to_pu_from = (net.bus.vn_kv[meas_from.side]).values * 1e3
        i_ka_to_pu_to = (net.bus.vn_kv[meas_to.side]).values * 1e3
        branch_append[ix_from, IM_FROM] = meas_from.value.values * i_ka_to_pu_from
        branch_append[ix_from, IM_FROM_STD] = meas_from.std_dev.values * i_ka_to_pu_from
        branch_append[ix_from, IM_FROM_IDX] = meas_from.index.values
        branch_append[ix_to, IM_TO] = meas_to.value.values * i_ka_to_pu_to
        branch_append[ix_to, IM_TO_STD] = meas_to.std_dev.values * i_ka_to_pu_to
        branch_append[ix_to, IM_TO_IDX] = meas_to.index.values

    p_tr_measurements = meas[(meas.measurement_type == "p") & (meas.element_type == "trafo")]
    if len(p_tr_measurements):
        meas_from = p_tr_measurements[(p_tr_measurements.side.values.astype(int) ==
                                       net.trafo.hv_bus[p_tr_measurements.element]).values]
        meas_to = p_tr_measurements[(p_tr_measurements.side.values.astype(int) ==
                                     net.trafo.lv_bus[p_tr_measurements.element]).values]
        ix_from = [map_trafo[t] for t in meas_from.element.values.astype(int)]
        ix_to = [map_trafo[t] for t in meas_to.element.values.astype(int)]
        branch_append[ix_from, P_FROM] = meas_from.value.values
        branch_append[ix_from, P_FROM_STD] = meas_from.std_dev.values
        branch_append[ix_from, P_FROM_IDX] = meas_from.index.values
        branch_append[ix_to, P_TO] = meas_to.value.values
        branch_append[ix_to, P_TO_STD] = meas_to.std_dev.values
        branch_append[ix_to, P_TO_IDX] = meas_to.index.values

    q_tr_measurements = meas[(meas.measurement_type == "q") & (meas.element_type == "trafo")]
    if len(q_tr_measurements):
        meas_from = q_tr_measurements[(q_tr_measurements.side.values.astype(int) ==
                                       net.trafo.hv_bus[q_tr_measurements.element]).values]
        meas_to = q_tr_measurements[(q_tr_measurements.side.values.astype(int) ==
                                     net.trafo.lv_bus[q_tr_measurements.element]).values]
        ix_from = [map_trafo[t] for t in meas_from.element.values.astype(int)]
        ix_to = [map_trafo[t] for t in meas_to.element.values.astype(int)]
        branch_append[ix_from, Q_FROM] = meas_from.value.values
        branch_append[ix_from, Q_FROM_STD] = meas_from.std_dev.values
        branch_append[ix_from, Q_FROM_IDX] = meas_from.index.values
        branch_append[ix_to, Q_TO] = meas_to.value.values
        branch_append[ix_to, Q_TO_STD] = meas_to.std_dev.values
        branch_append[ix_to, Q_TO_IDX] = meas_to.index.values

    # Add measurements for trafo3w
    i_tr3w_measurements = meas[(meas.measurement_type == "i") & (meas.element_type == "trafo3w")]
    if len(i_tr3w_measurements):
        meas_hv = i_tr3w_measurements[(i_tr3w_measurements.side.values.astype(int) ==
                                       net.trafo3w.hv_bus[i_tr3w_measurements.element]).values]
        meas_mv = i_tr3w_measurements[(i_tr3w_measurements.side.values.astype(int) ==
                                       net.trafo3w.mv_bus[i_tr3w_measurements.element]).values]
        meas_lv = i_tr3w_measurements[(i_tr3w_measurements.side.values.astype(int) ==
                                       net.trafo3w.lv_bus[i_tr3w_measurements.element]).values]
        ix_hv = [map_trafo3w[t]['hv'] for t in meas_hv.element.values.astype(int)]
        ix_mv = [map_trafo3w[t]['mv'] for t in meas_mv.element.values.astype(int)]
        ix_lv = [map_trafo3w[t]['lv'] for t in meas_lv.element.values.astype(int)]
        i_ka_to_pu_hv = (net.bus.vn_kv[meas_hv.side]).values
        i_ka_to_pu_mv = (net.bus.vn_kv[meas_mv.side]).values
        i_ka_to_pu_lv = (net.bus.vn_kv[meas_lv.side]).values
        branch_append[ix_hv, IM_FROM] = meas_hv.value.values * i_ka_to_pu_hv
        branch_append[ix_hv, IM_FROM_STD] = meas_hv.std_dev.values * i_ka_to_pu_hv
        branch_append[ix_hv, IM_FROM_IDX] = meas_hv.index.values
        branch_append[ix_mv, IM_TO] = meas_mv.value.values * i_ka_to_pu_mv
        branch_append[ix_mv, IM_TO_STD] = meas_mv.std_dev.values * i_ka_to_pu_mv
        branch_append[ix_mv, IM_TO_IDX] = meas_mv.index.values
        branch_append[ix_lv, IM_TO] = meas_lv.value.values * i_ka_to_pu_lv
        branch_append[ix_lv, IM_TO_STD] = meas_lv.std_dev.values * i_ka_to_pu_lv
        branch_append[ix_lv, IM_TO_IDX] = meas_lv.index.values

    p_tr3w_measurements = meas[(meas.measurement_type == "p") & (meas.element_type == "trafo3w")]
    if len(p_tr3w_measurements):
        meas_hv = p_tr3w_measurements[(p_tr3w_measurements.side.values.astype(int) ==
                                       net.trafo3w.hv_bus[p_tr3w_measurements.element]).values]
        meas_mv = p_tr3w_measurements[(p_tr3w_measurements.side.values.astype(int) ==
                                       net.trafo3w.mv_bus[p_tr3w_measurements.element]).values]
        meas_lv = p_tr3w_measurements[(p_tr3w_measurements.side.values.astype(int) ==
                                       net.trafo3w.lv_bus[p_tr3w_measurements.element]).values]
        ix_hv = [map_trafo3w[t]['hv'] for t in meas_hv.element.values.astype(int)]
        ix_mv = [map_trafo3w[t]['mv'] for t in meas_mv.element.values.astype(int)]
        ix_lv = [map_trafo3w[t]['lv'] for t in meas_lv.element.values.astype(int)]
        branch_append[ix_hv, P_FROM] = meas_hv.value.values
        branch_append[ix_hv, P_FROM_STD] = meas_hv.std_dev.values
        branch_append[ix_hv, P_FROM_IDX] = meas_hv.index.values
        branch_append[ix_mv, P_TO] = meas_mv.value.values
        branch_append[ix_mv, P_TO_STD] = meas_mv.std_dev.values
        branch_append[ix_mv, P_TO_IDX] = meas_mv.index.values
        branch_append[ix_lv, P_TO] = meas_lv.value.values
        branch_append[ix_lv, P_TO_STD] = meas_lv.std_dev.values
        branch_append[ix_lv, P_TO_IDX] = meas_lv.index.values

    q_tr3w_measurements = meas[(meas.measurement_type == "q") & (meas.element_type == "trafo3w")]
    if len(q_tr3w_measurements):
        meas_hv = q_tr3w_measurements[(q_tr3w_measurements.side.values.astype(int) ==
                                       net.trafo3w.hv_bus[q_tr3w_measurements.element]).values]
        meas_mv = q_tr3w_measurements[(q_tr3w_measurements.side.values.astype(int) ==
                                       net.trafo3w.mv_bus[q_tr3w_measurements.element]).values]
        meas_lv = q_tr3w_measurements[(q_tr3w_measurements.side.values.astype(int) ==
                                       net.trafo3w.lv_bus[q_tr3w_measurements.element]).values]
        ix_hv = [map_trafo3w[t]['hv'] for t in meas_hv.element.values.astype(int)]
        ix_mv = [map_trafo3w[t]['mv'] for t in meas_mv.element.values.astype(int)]
        ix_lv = [map_trafo3w[t]['lv'] for t in meas_lv.element.values.astype(int)]
        branch_append[ix_hv, Q_FROM] = meas_hv.value.values
        branch_append[ix_hv, Q_FROM_STD] = meas_hv.std_dev.values
        branch_append[ix_hv, Q_FROM_IDX] = meas_hv.index.values
        branch_append[ix_mv, Q_TO] = meas_mv.value.values
        branch_append[ix_mv, Q_TO_STD] = meas_mv.std_dev.values
        branch_append[ix_mv, Q_TO_IDX] = meas_mv.index.values
        branch_append[ix_lv, Q_TO] = meas_lv.value.values
        branch_append[ix_lv, Q_TO_STD] = meas_lv.std_dev.values
        branch_append[ix_lv, Q_TO_IDX] = meas_lv.index.values
=======
    
    if map_trafo is not None:
        i_tr_measurements = meas[(meas.measurement_type == "i") & (meas.element_type == "trafo") &
                                 meas.element.isin(map_trafo)]
        if len(i_tr_measurements):
            meas_from = i_tr_measurements[(i_tr_measurements.side.values.astype(int) ==
                                           net.trafo.hv_bus[i_tr_measurements.element]).values]
            meas_to = i_tr_measurements[(i_tr_measurements.side.values.astype(int) ==
                                         net.trafo.lv_bus[i_tr_measurements.element]).values]
            ix_from = [map_trafo[t] for t in meas_from.element.values.astype(int)]
            ix_to = [map_trafo[t] for t in meas_to.element.values.astype(int)]
            i_ka_to_pu_from = (net.bus.vn_kv[meas_from.side]).values * 1e3
            i_ka_to_pu_to = (net.bus.vn_kv[meas_to.side]).values * 1e3
            branch_append[ix_from, IM_FROM] = meas_from.value.values * i_ka_to_pu_from
            branch_append[ix_from, IM_FROM_STD] = meas_from.std_dev.values * i_ka_to_pu_from
            branch_append[ix_from, IM_FROM_IDX] = meas_from.index.values
            branch_append[ix_to, IM_TO] = meas_to.value.values * i_ka_to_pu_to
            branch_append[ix_to, IM_TO_STD] = meas_to.std_dev.values * i_ka_to_pu_to
            branch_append[ix_to, IM_TO_IDX] = meas_to.index.values
    
        p_tr_measurements = meas[(meas.measurement_type == "p") & (meas.element_type == "trafo") &
                                 meas.element.isin(map_trafo)]
        if len(p_tr_measurements):
            meas_from = p_tr_measurements[(p_tr_measurements.side.values.astype(int) ==
                                           net.trafo.hv_bus[p_tr_measurements.element]).values]
            meas_to = p_tr_measurements[(p_tr_measurements.side.values.astype(int) ==
                                         net.trafo.lv_bus[p_tr_measurements.element]).values]
            ix_from = [map_trafo[t] for t in meas_from.element.values.astype(int)]
            ix_to = [map_trafo[t] for t in meas_to.element.values.astype(int)]
            branch_append[ix_from, P_FROM] = meas_from.value.values
            branch_append[ix_from, P_FROM_STD] = meas_from.std_dev.values
            branch_append[ix_from, P_FROM_IDX] = meas_from.index.values
            branch_append[ix_to, P_TO] = meas_to.value.values
            branch_append[ix_to, P_TO_STD] = meas_to.std_dev.values
            branch_append[ix_to, P_TO_IDX] = meas_to.index.values
    
        q_tr_measurements = meas[(meas.measurement_type == "q") & (meas.element_type == "trafo") &
                                 meas.element.isin(map_trafo)]
        if len(q_tr_measurements):
            meas_from = q_tr_measurements[(q_tr_measurements.side.values.astype(int) ==
                                           net.trafo.hv_bus[q_tr_measurements.element]).values]
            meas_to = q_tr_measurements[(q_tr_measurements.side.values.astype(int) ==
                                         net.trafo.lv_bus[q_tr_measurements.element]).values]
            ix_from = [map_trafo[t] for t in meas_from.element.values.astype(int)]
            ix_to = [map_trafo[t] for t in meas_to.element.values.astype(int)]
            branch_append[ix_from, Q_FROM] = meas_from.value.values
            branch_append[ix_from, Q_FROM_STD] = meas_from.std_dev.values
            branch_append[ix_from, Q_FROM_IDX] = meas_from.index.values
            branch_append[ix_to, Q_TO] = meas_to.value.values
            branch_append[ix_to, Q_TO_STD] = meas_to.std_dev.values
            branch_append[ix_to, Q_TO_IDX] = meas_to.index.values
        
    # Add measurements for trafo3w
    if map_trafo3w is not None:
        i_tr3w_measurements = meas[(meas.measurement_type == "i") & (meas.element_type == "trafo3w") &
                                   meas.element.isin(map_trafo3w)]
        if len(i_tr3w_measurements):
            meas_hv = i_tr3w_measurements[(i_tr3w_measurements.side.values.astype(int) ==
                                           net.trafo3w.hv_bus[i_tr3w_measurements.element]).values]
            meas_mv = i_tr3w_measurements[(i_tr3w_measurements.side.values.astype(int) ==
                                           net.trafo3w.mv_bus[i_tr3w_measurements.element]).values]
            meas_lv = i_tr3w_measurements[(i_tr3w_measurements.side.values.astype(int) ==
                                           net.trafo3w.lv_bus[i_tr3w_measurements.element]).values]
            ix_hv = [map_trafo3w[t]['hv'] for t in meas_hv.element.values.astype(int)]
            ix_mv = [map_trafo3w[t]['mv'] for t in meas_mv.element.values.astype(int)]
            ix_lv = [map_trafo3w[t]['lv'] for t in meas_lv.element.values.astype(int)]
            i_ka_to_pu_hv = (net.bus.vn_kv[meas_hv.side]).values
            i_ka_to_pu_mv = (net.bus.vn_kv[meas_mv.side]).values
            i_ka_to_pu_lv = (net.bus.vn_kv[meas_lv.side]).values
            branch_append[ix_hv, IM_FROM] = meas_hv.value.values * i_ka_to_pu_hv
            branch_append[ix_hv, IM_FROM_STD] = meas_hv.std_dev.values * i_ka_to_pu_hv
            branch_append[ix_hv, IM_FROM_IDX] = meas_hv.index.values
            branch_append[ix_mv, IM_TO] = meas_mv.value.values * i_ka_to_pu_mv
            branch_append[ix_mv, IM_TO_STD] = meas_mv.std_dev.values * i_ka_to_pu_mv
            branch_append[ix_mv, IM_TO_IDX] = meas_mv.index.values
            branch_append[ix_lv, IM_TO] = meas_lv.value.values * i_ka_to_pu_lv
            branch_append[ix_lv, IM_TO_STD] = meas_lv.std_dev.values * i_ka_to_pu_lv
            branch_append[ix_lv, IM_TO_IDX] = meas_lv.index.values
    
        p_tr3w_measurements = meas[(meas.measurement_type == "p") & (meas.element_type == "trafo3w") &
                                   meas.element.isin(map_trafo3w)]
        if len(p_tr3w_measurements):
            meas_hv = p_tr3w_measurements[(p_tr3w_measurements.side.values.astype(int) ==
                                           net.trafo3w.hv_bus[p_tr3w_measurements.element]).values]
            meas_mv = p_tr3w_measurements[(p_tr3w_measurements.side.values.astype(int) ==
                                           net.trafo3w.mv_bus[p_tr3w_measurements.element]).values]
            meas_lv = p_tr3w_measurements[(p_tr3w_measurements.side.values.astype(int) ==
                                           net.trafo3w.lv_bus[p_tr3w_measurements.element]).values]
            ix_hv = [map_trafo3w[t]['hv'] for t in meas_hv.element.values.astype(int)]
            ix_mv = [map_trafo3w[t]['mv'] for t in meas_mv.element.values.astype(int)]
            ix_lv = [map_trafo3w[t]['lv'] for t in meas_lv.element.values.astype(int)]
            branch_append[ix_hv, P_FROM] = meas_hv.value.values
            branch_append[ix_hv, P_FROM_STD] = meas_hv.std_dev.values
            branch_append[ix_hv, P_FROM_IDX] = meas_hv.index.values
            branch_append[ix_mv, P_TO] = meas_mv.value.values
            branch_append[ix_mv, P_TO_STD] = meas_mv.std_dev.values
            branch_append[ix_mv, P_TO_IDX] = meas_mv.index.values
            branch_append[ix_lv, P_TO] = meas_lv.value.values
            branch_append[ix_lv, P_TO_STD] = meas_lv.std_dev.values
            branch_append[ix_lv, P_TO_IDX] = meas_lv.index.values
    
        q_tr3w_measurements = meas[(meas.measurement_type == "q") & (meas.element_type == "trafo3w") &
                                   meas.element.isin(map_trafo3w)]
        if len(q_tr3w_measurements):
            meas_hv = q_tr3w_measurements[(q_tr3w_measurements.side.values.astype(int) ==
                                           net.trafo3w.hv_bus[q_tr3w_measurements.element]).values]
            meas_mv = q_tr3w_measurements[(q_tr3w_measurements.side.values.astype(int) ==
                                           net.trafo3w.mv_bus[q_tr3w_measurements.element]).values]
            meas_lv = q_tr3w_measurements[(q_tr3w_measurements.side.values.astype(int) ==
                                           net.trafo3w.lv_bus[q_tr3w_measurements.element]).values]
            ix_hv = [map_trafo3w[t]['hv'] for t in meas_hv.element.values.astype(int)]
            ix_mv = [map_trafo3w[t]['mv'] for t in meas_mv.element.values.astype(int)]
            ix_lv = [map_trafo3w[t]['lv'] for t in meas_lv.element.values.astype(int)]
            branch_append[ix_hv, Q_FROM] = meas_hv.value.values
            branch_append[ix_hv, Q_FROM_STD] = meas_hv.std_dev.values
            branch_append[ix_hv, Q_FROM_IDX] = meas_hv.index.values
            branch_append[ix_mv, Q_TO] = meas_mv.value.values
            branch_append[ix_mv, Q_TO_STD] = meas_mv.std_dev.values
            branch_append[ix_mv, Q_TO_IDX] = meas_mv.index.values
            branch_append[ix_lv, Q_TO] = meas_lv.value.values
            branch_append[ix_lv, Q_TO_STD] = meas_lv.std_dev.values
            branch_append[ix_lv, Q_TO_IDX] = meas_lv.index.values
>>>>>>> 1c992db6

    ppci["bus"] = np.hstack((ppci["bus"], bus_append))
    ppci["branch"] = np.hstack((ppci["branch"], branch_append))
    return ppci


def _build_measurement_vectors(ppci):
    """
    Building measurement vector z, pandapower to ppci measurement mapping and covariance matrix R
    :param ppci: generated ppci which contains the measurement columns
    :param branch_cols: number of columns in original ppci["branch"] without measurements
    :param bus_cols: number of columns in original ppci["bus"] without measurements
    :return: both created vectors
    """
    p_bus_not_nan = ~np.isnan(ppci["bus"][:, bus_cols + P])
    p_line_f_not_nan = ~np.isnan(ppci["branch"][:, branch_cols + P_FROM])
    p_line_t_not_nan = ~np.isnan(ppci["branch"][:, branch_cols + P_TO])
    q_bus_not_nan = ~np.isnan(ppci["bus"][:, bus_cols + Q])
    q_line_f_not_nan = ~np.isnan(ppci["branch"][:, branch_cols + Q_FROM])
    q_line_t_not_nan = ~np.isnan(ppci["branch"][:, branch_cols + Q_TO])
    v_bus_not_nan = ~np.isnan(ppci["bus"][:, bus_cols + VM])
    i_line_f_not_nan = ~np.isnan(ppci["branch"][:, branch_cols + IM_FROM])
    i_line_t_not_nan = ~np.isnan(ppci["branch"][:, branch_cols + IM_TO])
    # piece together our measurement vector z
    z = np.concatenate((ppci["bus"][p_bus_not_nan, bus_cols + P],
                        ppci["branch"][p_line_f_not_nan, branch_cols + P_FROM],
                        ppci["branch"][p_line_t_not_nan, branch_cols + P_TO],
                        ppci["bus"][q_bus_not_nan, bus_cols + Q],
                        ppci["branch"][q_line_f_not_nan, branch_cols + Q_FROM],
                        ppci["branch"][q_line_t_not_nan, branch_cols + Q_TO],
                        ppci["bus"][v_bus_not_nan, bus_cols + VM],
                        ppci["branch"][i_line_f_not_nan, branch_cols + IM_FROM],
                        ppci["branch"][i_line_t_not_nan, branch_cols + IM_TO]
                        )).real.astype(np.float64)
    # conserve the pandapower indices of measurements in the ppci order
    pp_meas_indices = np.concatenate((ppci["bus"][p_bus_not_nan, bus_cols + P_IDX],
                                      ppci["branch"][p_line_f_not_nan, branch_cols + P_FROM_IDX],
                                      ppci["branch"][p_line_t_not_nan, branch_cols + P_TO_IDX],
                                      ppci["bus"][q_bus_not_nan, bus_cols + Q_IDX],
                                      ppci["branch"][q_line_f_not_nan, branch_cols + Q_FROM_IDX],
                                      ppci["branch"][q_line_t_not_nan, branch_cols + Q_TO_IDX],
                                      ppci["bus"][v_bus_not_nan, bus_cols + VM_IDX],
                                      ppci["branch"][i_line_f_not_nan, branch_cols + IM_FROM_IDX],
                                      ppci["branch"][i_line_t_not_nan, branch_cols + IM_TO_IDX]
                                      )).real.astype(int)
    # Covariance matrix R
    r_cov = np.concatenate((ppci["bus"][p_bus_not_nan, bus_cols + P_STD],
                            ppci["branch"][p_line_f_not_nan, branch_cols + P_FROM_STD],
                            ppci["branch"][p_line_t_not_nan, branch_cols + P_TO_STD],
                            ppci["bus"][q_bus_not_nan, bus_cols + Q_STD],
                            ppci["branch"][q_line_f_not_nan, branch_cols + Q_FROM_STD],
                            ppci["branch"][q_line_t_not_nan, branch_cols + Q_TO_STD],
                            ppci["bus"][v_bus_not_nan, bus_cols + VM_STD],
                            ppci["branch"][i_line_f_not_nan, branch_cols + IM_FROM_STD],
                            ppci["branch"][i_line_t_not_nan, branch_cols + IM_TO_STD]
                            )).real.astype(np.float64)
    return z, pp_meas_indices, r_cov<|MERGE_RESOLUTION|>--- conflicted
+++ resolved
@@ -145,7 +145,7 @@
             branch_append[ix_to, IM_TO] = meas_to.value.values * i_ka_to_pu_to
             branch_append[ix_to, IM_TO_STD] = meas_to.std_dev.values * i_ka_to_pu_to
             branch_append[ix_to, IM_TO_IDX] = meas_to.index.values
-    
+
         p_measurements = meas[(meas.measurement_type == "p") & (meas.element_type == "line") &
                               meas.element.isin(map_line)]
         if len(p_measurements):
@@ -161,7 +161,7 @@
             branch_append[ix_to, P_TO] = meas_to.value.values
             branch_append[ix_to, P_TO_STD] = meas_to.std_dev.values
             branch_append[ix_to, P_TO_IDX] = meas_to.index.values
-    
+
         q_measurements = meas[(meas.measurement_type == "q") & (meas.element_type == "line") &
                               meas.element.isin(map_line)]
         if len(q_measurements):
@@ -191,123 +191,7 @@
     #         & (np.in1d(net["switch"]["element"].values, lines_is.index)) \
     #         & (np.in1d(net["switch"]["bus"].values, bus_is_idx))
     # ppci_lines = len(lines_is) - np.count_nonzero(slidx)
-<<<<<<< HEAD
-
-    i_tr_measurements = meas[(meas.measurement_type == "i") & (meas.element_type == "trafo")]
-    if len(i_tr_measurements):
-        meas_from = i_tr_measurements[(i_tr_measurements.side.values.astype(int) ==
-                                       net.trafo.hv_bus[i_tr_measurements.element]).values]
-        meas_to = i_tr_measurements[(i_tr_measurements.side.values.astype(int) ==
-                                     net.trafo.lv_bus[i_tr_measurements.element]).values]
-        ix_from = [map_trafo[t] for t in meas_from.element.values.astype(int)]
-        ix_to = [map_trafo[t] for t in meas_to.element.values.astype(int)]
-        i_ka_to_pu_from = (net.bus.vn_kv[meas_from.side]).values * 1e3
-        i_ka_to_pu_to = (net.bus.vn_kv[meas_to.side]).values * 1e3
-        branch_append[ix_from, IM_FROM] = meas_from.value.values * i_ka_to_pu_from
-        branch_append[ix_from, IM_FROM_STD] = meas_from.std_dev.values * i_ka_to_pu_from
-        branch_append[ix_from, IM_FROM_IDX] = meas_from.index.values
-        branch_append[ix_to, IM_TO] = meas_to.value.values * i_ka_to_pu_to
-        branch_append[ix_to, IM_TO_STD] = meas_to.std_dev.values * i_ka_to_pu_to
-        branch_append[ix_to, IM_TO_IDX] = meas_to.index.values
-
-    p_tr_measurements = meas[(meas.measurement_type == "p") & (meas.element_type == "trafo")]
-    if len(p_tr_measurements):
-        meas_from = p_tr_measurements[(p_tr_measurements.side.values.astype(int) ==
-                                       net.trafo.hv_bus[p_tr_measurements.element]).values]
-        meas_to = p_tr_measurements[(p_tr_measurements.side.values.astype(int) ==
-                                     net.trafo.lv_bus[p_tr_measurements.element]).values]
-        ix_from = [map_trafo[t] for t in meas_from.element.values.astype(int)]
-        ix_to = [map_trafo[t] for t in meas_to.element.values.astype(int)]
-        branch_append[ix_from, P_FROM] = meas_from.value.values
-        branch_append[ix_from, P_FROM_STD] = meas_from.std_dev.values
-        branch_append[ix_from, P_FROM_IDX] = meas_from.index.values
-        branch_append[ix_to, P_TO] = meas_to.value.values
-        branch_append[ix_to, P_TO_STD] = meas_to.std_dev.values
-        branch_append[ix_to, P_TO_IDX] = meas_to.index.values
-
-    q_tr_measurements = meas[(meas.measurement_type == "q") & (meas.element_type == "trafo")]
-    if len(q_tr_measurements):
-        meas_from = q_tr_measurements[(q_tr_measurements.side.values.astype(int) ==
-                                       net.trafo.hv_bus[q_tr_measurements.element]).values]
-        meas_to = q_tr_measurements[(q_tr_measurements.side.values.astype(int) ==
-                                     net.trafo.lv_bus[q_tr_measurements.element]).values]
-        ix_from = [map_trafo[t] for t in meas_from.element.values.astype(int)]
-        ix_to = [map_trafo[t] for t in meas_to.element.values.astype(int)]
-        branch_append[ix_from, Q_FROM] = meas_from.value.values
-        branch_append[ix_from, Q_FROM_STD] = meas_from.std_dev.values
-        branch_append[ix_from, Q_FROM_IDX] = meas_from.index.values
-        branch_append[ix_to, Q_TO] = meas_to.value.values
-        branch_append[ix_to, Q_TO_STD] = meas_to.std_dev.values
-        branch_append[ix_to, Q_TO_IDX] = meas_to.index.values
-
-    # Add measurements for trafo3w
-    i_tr3w_measurements = meas[(meas.measurement_type == "i") & (meas.element_type == "trafo3w")]
-    if len(i_tr3w_measurements):
-        meas_hv = i_tr3w_measurements[(i_tr3w_measurements.side.values.astype(int) ==
-                                       net.trafo3w.hv_bus[i_tr3w_measurements.element]).values]
-        meas_mv = i_tr3w_measurements[(i_tr3w_measurements.side.values.astype(int) ==
-                                       net.trafo3w.mv_bus[i_tr3w_measurements.element]).values]
-        meas_lv = i_tr3w_measurements[(i_tr3w_measurements.side.values.astype(int) ==
-                                       net.trafo3w.lv_bus[i_tr3w_measurements.element]).values]
-        ix_hv = [map_trafo3w[t]['hv'] for t in meas_hv.element.values.astype(int)]
-        ix_mv = [map_trafo3w[t]['mv'] for t in meas_mv.element.values.astype(int)]
-        ix_lv = [map_trafo3w[t]['lv'] for t in meas_lv.element.values.astype(int)]
-        i_ka_to_pu_hv = (net.bus.vn_kv[meas_hv.side]).values
-        i_ka_to_pu_mv = (net.bus.vn_kv[meas_mv.side]).values
-        i_ka_to_pu_lv = (net.bus.vn_kv[meas_lv.side]).values
-        branch_append[ix_hv, IM_FROM] = meas_hv.value.values * i_ka_to_pu_hv
-        branch_append[ix_hv, IM_FROM_STD] = meas_hv.std_dev.values * i_ka_to_pu_hv
-        branch_append[ix_hv, IM_FROM_IDX] = meas_hv.index.values
-        branch_append[ix_mv, IM_TO] = meas_mv.value.values * i_ka_to_pu_mv
-        branch_append[ix_mv, IM_TO_STD] = meas_mv.std_dev.values * i_ka_to_pu_mv
-        branch_append[ix_mv, IM_TO_IDX] = meas_mv.index.values
-        branch_append[ix_lv, IM_TO] = meas_lv.value.values * i_ka_to_pu_lv
-        branch_append[ix_lv, IM_TO_STD] = meas_lv.std_dev.values * i_ka_to_pu_lv
-        branch_append[ix_lv, IM_TO_IDX] = meas_lv.index.values
-
-    p_tr3w_measurements = meas[(meas.measurement_type == "p") & (meas.element_type == "trafo3w")]
-    if len(p_tr3w_measurements):
-        meas_hv = p_tr3w_measurements[(p_tr3w_measurements.side.values.astype(int) ==
-                                       net.trafo3w.hv_bus[p_tr3w_measurements.element]).values]
-        meas_mv = p_tr3w_measurements[(p_tr3w_measurements.side.values.astype(int) ==
-                                       net.trafo3w.mv_bus[p_tr3w_measurements.element]).values]
-        meas_lv = p_tr3w_measurements[(p_tr3w_measurements.side.values.astype(int) ==
-                                       net.trafo3w.lv_bus[p_tr3w_measurements.element]).values]
-        ix_hv = [map_trafo3w[t]['hv'] for t in meas_hv.element.values.astype(int)]
-        ix_mv = [map_trafo3w[t]['mv'] for t in meas_mv.element.values.astype(int)]
-        ix_lv = [map_trafo3w[t]['lv'] for t in meas_lv.element.values.astype(int)]
-        branch_append[ix_hv, P_FROM] = meas_hv.value.values
-        branch_append[ix_hv, P_FROM_STD] = meas_hv.std_dev.values
-        branch_append[ix_hv, P_FROM_IDX] = meas_hv.index.values
-        branch_append[ix_mv, P_TO] = meas_mv.value.values
-        branch_append[ix_mv, P_TO_STD] = meas_mv.std_dev.values
-        branch_append[ix_mv, P_TO_IDX] = meas_mv.index.values
-        branch_append[ix_lv, P_TO] = meas_lv.value.values
-        branch_append[ix_lv, P_TO_STD] = meas_lv.std_dev.values
-        branch_append[ix_lv, P_TO_IDX] = meas_lv.index.values
-
-    q_tr3w_measurements = meas[(meas.measurement_type == "q") & (meas.element_type == "trafo3w")]
-    if len(q_tr3w_measurements):
-        meas_hv = q_tr3w_measurements[(q_tr3w_measurements.side.values.astype(int) ==
-                                       net.trafo3w.hv_bus[q_tr3w_measurements.element]).values]
-        meas_mv = q_tr3w_measurements[(q_tr3w_measurements.side.values.astype(int) ==
-                                       net.trafo3w.mv_bus[q_tr3w_measurements.element]).values]
-        meas_lv = q_tr3w_measurements[(q_tr3w_measurements.side.values.astype(int) ==
-                                       net.trafo3w.lv_bus[q_tr3w_measurements.element]).values]
-        ix_hv = [map_trafo3w[t]['hv'] for t in meas_hv.element.values.astype(int)]
-        ix_mv = [map_trafo3w[t]['mv'] for t in meas_mv.element.values.astype(int)]
-        ix_lv = [map_trafo3w[t]['lv'] for t in meas_lv.element.values.astype(int)]
-        branch_append[ix_hv, Q_FROM] = meas_hv.value.values
-        branch_append[ix_hv, Q_FROM_STD] = meas_hv.std_dev.values
-        branch_append[ix_hv, Q_FROM_IDX] = meas_hv.index.values
-        branch_append[ix_mv, Q_TO] = meas_mv.value.values
-        branch_append[ix_mv, Q_TO_STD] = meas_mv.std_dev.values
-        branch_append[ix_mv, Q_TO_IDX] = meas_mv.index.values
-        branch_append[ix_lv, Q_TO] = meas_lv.value.values
-        branch_append[ix_lv, Q_TO_STD] = meas_lv.std_dev.values
-        branch_append[ix_lv, Q_TO_IDX] = meas_lv.index.values
-=======
-    
+
     if map_trafo is not None:
         i_tr_measurements = meas[(meas.measurement_type == "i") & (meas.element_type == "trafo") &
                                  meas.element.isin(map_trafo)]
@@ -326,7 +210,7 @@
             branch_append[ix_to, IM_TO] = meas_to.value.values * i_ka_to_pu_to
             branch_append[ix_to, IM_TO_STD] = meas_to.std_dev.values * i_ka_to_pu_to
             branch_append[ix_to, IM_TO_IDX] = meas_to.index.values
-    
+
         p_tr_measurements = meas[(meas.measurement_type == "p") & (meas.element_type == "trafo") &
                                  meas.element.isin(map_trafo)]
         if len(p_tr_measurements):
@@ -342,7 +226,7 @@
             branch_append[ix_to, P_TO] = meas_to.value.values
             branch_append[ix_to, P_TO_STD] = meas_to.std_dev.values
             branch_append[ix_to, P_TO_IDX] = meas_to.index.values
-    
+
         q_tr_measurements = meas[(meas.measurement_type == "q") & (meas.element_type == "trafo") &
                                  meas.element.isin(map_trafo)]
         if len(q_tr_measurements):
@@ -358,7 +242,7 @@
             branch_append[ix_to, Q_TO] = meas_to.value.values
             branch_append[ix_to, Q_TO_STD] = meas_to.std_dev.values
             branch_append[ix_to, Q_TO_IDX] = meas_to.index.values
-        
+
     # Add measurements for trafo3w
     if map_trafo3w is not None:
         i_tr3w_measurements = meas[(meas.measurement_type == "i") & (meas.element_type == "trafo3w") &
@@ -385,7 +269,7 @@
             branch_append[ix_lv, IM_TO] = meas_lv.value.values * i_ka_to_pu_lv
             branch_append[ix_lv, IM_TO_STD] = meas_lv.std_dev.values * i_ka_to_pu_lv
             branch_append[ix_lv, IM_TO_IDX] = meas_lv.index.values
-    
+
         p_tr3w_measurements = meas[(meas.measurement_type == "p") & (meas.element_type == "trafo3w") &
                                    meas.element.isin(map_trafo3w)]
         if len(p_tr3w_measurements):
@@ -407,7 +291,7 @@
             branch_append[ix_lv, P_TO] = meas_lv.value.values
             branch_append[ix_lv, P_TO_STD] = meas_lv.std_dev.values
             branch_append[ix_lv, P_TO_IDX] = meas_lv.index.values
-    
+
         q_tr3w_measurements = meas[(meas.measurement_type == "q") & (meas.element_type == "trafo3w") &
                                    meas.element.isin(map_trafo3w)]
         if len(q_tr3w_measurements):
@@ -429,7 +313,6 @@
             branch_append[ix_lv, Q_TO] = meas_lv.value.values
             branch_append[ix_lv, Q_TO_STD] = meas_lv.std_dev.values
             branch_append[ix_lv, Q_TO_IDX] = meas_lv.index.values
->>>>>>> 1c992db6
 
     ppci["bus"] = np.hstack((ppci["bus"], bus_append))
     ppci["branch"] = np.hstack((ppci["branch"], branch_append))
