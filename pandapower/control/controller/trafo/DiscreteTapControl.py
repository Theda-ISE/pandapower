--- conflicted
+++ resolved
@@ -47,11 +47,7 @@
         self.tap_pos = net[self.trafotable].at[tid, "tap_pos"]
         if "vm_set_pu" in kwargs:
             self.vm_set_pu = kwargs["vm_set_pu"]
-<<<<<<< HEAD
-            self.vm_delta_pu = self.net[self.trafotable].at[tid, "tap_step_percent"] / 100. * .5
-=======
             self.vm_delta_pu = net[self.trafotable].at[tid, "tap_step_percent"] / 100. * .5 + self.tol
->>>>>>> 4004b064
         else:
             self.vm_set_pu = None
             self.vm_delta_pu = None
@@ -59,17 +55,6 @@
     @classmethod
     def from_tap_step_percent(cls, net, tid, vm_set_pu, side="lv", trafotype="2W", tol=1e-3, in_service=True, order=0,
                               drop_same_existing_ctrl=False, matching_params=None, **kwargs):
-<<<<<<< HEAD
-        self = DiscreteTapControl(net, tid=tid, vm_lower_pu=None, vm_upper_pu=None, side=side, trafotype=trafotype, tol=tol,
-                                  in_service=in_service, order=order, drop_same_existing_ctrl=drop_same_existing_ctrl,
-                                  matching_params=matching_params, vm_set_pu=vm_set_pu, **kwargs)
-        self.vm_lower_pu = self.vm_set_pu - self.vm_delta_pu
-        self.vm_upper_pu = self.vm_set_pu + self.vm_delta_pu
-
-    def initialize_control(self, net):
-        if hasattr(self, 'vm_set_pu') and self.vm_set_pu is not None:
-            self.vm_delta_pu = self.net[self.trafotable].at[tid, "tap_step_percent"] / 100. * .5
-=======
         """
         Alternative mode of the controller, which uses a set point for voltage and the value of net.trafo.tap_step_percent to calculate
         vm_upper_pu and vm_lower_pu. To this end, the parameter vm_set_pu should be provided, instead of vm_lower_pu and vm_upper_pu.
@@ -94,7 +79,6 @@
     def initialize_control(self, net):
         if hasattr(self, 'vm_set_pu') and self.vm_set_pu is not None:
             self.vm_delta_pu = net[self.trafotable].at[self.tid, "tap_step_percent"] / 100. * .5
->>>>>>> 4004b064
             self.vm_lower_pu = self.vm_set_pu - self.vm_delta_pu
             self.vm_upper_pu = self.vm_set_pu + self.vm_delta_pu
 
