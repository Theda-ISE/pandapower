--- conflicted
+++ resolved
@@ -35,11 +35,8 @@
 import scipy as sp
 from packaging import version
 import six
-<<<<<<< HEAD
+import json
 from numpy import complex128
-=======
-import json
->>>>>>> fd85b163
 
 from pandapower.pypower.idx_brch import F_BUS, T_BUS, BR_STATUS
 from pandapower.pypower.idx_bus import BUS_I, BUS_TYPE, NONE, PD, QD,VM,VA,REF, VMIN, VMAX, PV
