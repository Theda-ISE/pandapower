--- conflicted
+++ resolved
@@ -979,11 +979,7 @@
 def create_sgen(net, bus, p_mw, q_mvar=0, sn_mva=nan, name=None, index=None,
                 scaling=1., type='wye', in_service=True, max_p_mw=nan, min_p_mw=nan,
                 max_q_mvar=nan, min_q_mvar=nan, controllable=nan, k=nan, rx=nan,
-<<<<<<< HEAD
-                current_source=True, generator_type="current_source", max_ik_ka=nan, kappa=nan, lrc_pu=nan):
-=======
-                current_source=True, **kwargs):
->>>>>>> 3b4d19f6
+                current_source=True, generator_type="current_source", max_ik_ka=nan, kappa=nan, lrc_pu=nan, **kwargs):
     """
     Adds one static generator in table net["sgen"].
 
@@ -2210,11 +2206,7 @@
 def create_transformer(net, hv_bus, lv_bus, std_type, name=None, tap_pos=nan, in_service=True,
                        index=None, max_loading_percent=nan, parallel=1, df=1.,
                        tap_dependent_impedance=None, vk_percent_characteristic=None,
-<<<<<<< HEAD
-                       vkr_percent_characteristic=None, xn_ohm=None):
-=======
-                       vkr_percent_characteristic=None, **kwargs):
->>>>>>> 3b4d19f6
+                       vkr_percent_characteristic=None, xn_ohm=None, **kwargs):
     """
     Creates a two-winding transformer in table net["trafo"].
     The trafo parameters are defined through the standard type library.
