# -*- coding: utf-8 -*-

# Copyright (c) 2016-2020 by University of Kassel and Fraunhofer Institute for Energy Economics
# and Energy System Technology (IEE), Kassel. All rights reserved.


import pandas as pd
from numpy import nan, isnan, arange, dtype, isin, any as np_any, zeros
from packaging import version

from pandapower import __version__
from pandapower.auxiliary import pandapowerNet, get_free_id, _preserve_dtypes
from pandapower.results import reset_results
from pandapower.std_types import add_basic_std_types, load_std_type


def create_empty_network(name="", f_hz=50., sn_mva=1, add_stdtypes=True):
    """
    This function initializes the pandapower datastructure.

    OPTIONAL:
        **f_hz** (float, 50.) - power system frequency in hertz

        **name** (string, None) - name for the network

        **sn_mva** (float, 1e3) - reference apparent power for per unit system

        **add_stdtypes** (boolean, True) - Includes standard types to net

    OUTPUT:
        **net** (attrdict) - PANDAPOWER attrdict with empty tables:

    EXAMPLE:
        net = create_empty_network()

    """
    net = pandapowerNet({
        # structure data
        "bus": [('name', dtype(object)),
                ('vn_kv', 'f8'),
                ('type', dtype(object)),
                ('zone', dtype(object)),
                ('in_service', 'bool'), ],
        "load": [("name", dtype(object)),
                 ("bus", "u4"),
                 ("p_mw", "f8"),
                 ("q_mvar", "f8"),
                 ("const_z_percent", "f8"),
                 ("const_i_percent", "f8"),
                 ("sn_mva", "f8"),
                 ("scaling", "f8"),
                 ("in_service", 'bool'),
                 ("type", dtype(object))],
        "sgen": [("name", dtype(object)),
                 ("bus", "i8"),
                 ("p_mw", "f8"),
                 ("q_mvar", "f8"),
                 ("sn_mva", "f8"),
                 ("scaling", "f8"),
                 ("in_service", 'bool'),
                 ("type", dtype(object)),
                 ("current_source", "bool")],
        "motor": [("name", dtype(object)),
                 ("bus", "i8"),
                 ("pn_mech_mw", "f8"),
                 ("loading_percent", "f8"),
                 ("cos_phi", "f8"),
                 ("cos_phi_n", "f8"),
                 ("efficiency_percent", "f8"),
                 ("efficiency_n_percent", "f8"),
                 ("lrc_pu", "f8"),
                 ("vn_kv", "f8"),
                 ("scaling", "f8"),
                 ("in_service", 'bool'),
                 ("rx", 'f8')
                 ],
        "asymmetric_load": [("name", dtype(object)),
                            ("bus", "u4"),
                            ("p_a_mw", "f8"),
                            ("q_a_mvar", "f8"),
                            ("p_b_mw", "f8"),
                            ("q_b_mvar", "f8"),
                            ("p_c_mw", "f8"),
                            ("q_c_mvar", "f8"),
                            ("sn_mva", "f8"),
                            ("scaling", "f8"),
                            ("in_service", 'bool'),
                            ("type", dtype(object))],

        "asymmetric_sgen": [("name", dtype(object)),
                            ("bus", "i8"),
                            ("p_a_mw", "f8"),
                            ("q_a_mvar", "f8"),
                            ("p_b_mw", "f8"),
                            ("q_b_mvar", "f8"),
                            ("p_c_mw", "f8"),
                            ("q_c_mvar", "f8"),
                            ("sn_mva", "f8"),
                            ("scaling", "f8"),
                            ("in_service", 'bool'),
                            ("type", dtype(object)),
                            ("current_source", "bool")],
        # =============================================================================
        #         "impedance_load": [("name", dtype(object)),
        #                  ("bus", "u4"),
        #                  ("r_A", "f8"),
        #                  ("r_B", "f8"),
        #                  ("r_C", "f8"),
        #                  ("x_A", "f8"),
        #                  ("x_B", "f8"),
        #                  ("x_C", "f8"),
        #                  ("sn_mva", "f8"),
        #                  ("scaling", "f8"),
        #                  ("in_service", 'bool'),
        #                  ("type", dtype(object))],
        # =============================================================================
        "storage": [("name", dtype(object)),
                    ("bus", "i8"),
                    ("p_mw", "f8"),
                    ("q_mvar", "f8"),
                    ("sn_mva", "f8"),
                    ("soc_percent", "f8"),
                    ("min_e_mwh", "f8"),
                    ("max_e_mwh", "f8"),
                    ("scaling", "f8"),
                    ("in_service", 'bool'),
                    ("type", dtype(object))],
        "gen": [("name", dtype(object)),
                ("bus", "u4"),
                ("p_mw", "f8"),
                ("vm_pu", "f8"),
                ("sn_mva", "f8"),
                ("min_q_mvar", "f8"),
                ("max_q_mvar", "f8"),
                ("scaling", "f8"),
                ("slack", "bool"),
                ("in_service", 'bool'),
                ("type", dtype(object))],
        "switch": [("bus", "i8"),
                   ("element", "i8"),
                   ("et", dtype(object)),
                   ("type", dtype(object)),
                   ("closed", "bool"),
                   ("name", dtype(object)),
                   ("z_ohm", "f8")],
        "shunt": [("bus", "u4"),
                  ("name", dtype(object)),
                  ("q_mvar", "f8"),
                  ("p_mw", "f8"),
                  ("vn_kv", "f8"),
                  ("step", "u4"),
                  ("max_step", "u4"),
                  ("in_service", "bool")],
        "ext_grid": [("name", dtype(object)),
                     ("bus", "u4"),
                     ("vm_pu", "f8"),
                     ("va_degree", "f8"),
                     ("in_service", 'bool')],
        "line": [("name", dtype(object)),
                 ("std_type", dtype(object)),
                 ("from_bus", "u4"),
                 ("to_bus", "u4"),
                 ("length_km", "f8"),
                 ("r_ohm_per_km", "f8"),
                 ("x_ohm_per_km", "f8"),
                 ("c_nf_per_km", "f8"),
                 ("g_us_per_km", "f8"),
                 ("max_i_ka", "f8"),
                 ("df", "f8"),
                 ("parallel", "u4"),
                 ("type", dtype(object)),
                 ("in_service", 'bool')],
        "trafo": [("name", dtype(object)),
                  ("std_type", dtype(object)),
                  ("hv_bus", "u4"),
                  ("lv_bus", "u4"),
                  ("sn_mva", "f8"),
                  ("vn_hv_kv", "f8"),
                  ("vn_lv_kv", "f8"),
                  ("vk_percent", "f8"),
                  ("vkr_percent", "f8"),
                  ("pfe_kw", "f8"),
                  ("i0_percent", "f8"),
                  ("shift_degree", "f8"),
                  ("tap_side", dtype(object)),
                  ("tap_neutral", "i4"),
                  ("tap_min", "i4"),
                  ("tap_max", "i4"),
                  ("tap_step_percent", "f8"),
                  ("tap_step_degree", "f8"),
                  ("tap_pos", "i4"),
                  ("tap_phase_shifter", 'bool'),
                  ("parallel", "u4"),
                  ("df", "f8"),
                  ("in_service", 'bool')],
        "trafo3w": [("name", dtype(object)),
                    ("std_type", dtype(object)),
                    ("hv_bus", "u4"),
                    ("mv_bus", "u4"),
                    ("lv_bus", "u4"),
                    ("sn_hv_mva", "f8"),
                    ("sn_mv_mva", "f8"),
                    ("sn_lv_mva", "f8"),
                    ("vn_hv_kv", "f8"),
                    ("vn_mv_kv", "f8"),
                    ("vn_lv_kv", "f8"),
                    ("vk_hv_percent", "f8"),
                    ("vk_mv_percent", "f8"),
                    ("vk_lv_percent", "f8"),
                    ("vkr_hv_percent", "f8"),
                    ("vkr_mv_percent", "f8"),
                    ("vkr_lv_percent", "f8"),
                    ("pfe_kw", "f8"),
                    ("i0_percent", "f8"),
                    ("shift_mv_degree", "f8"),
                    ("shift_lv_degree", "f8"),
                    ("tap_side", dtype(object)),
                    ("tap_neutral", "i4"),
                    ("tap_min", "i4"),
                    ("tap_max", "i4"),
                    ("tap_step_percent", "f8"),
                    ("tap_step_degree", "f8"),
                    ("tap_pos", "i4"),
                    ("tap_at_star_point", 'bool'),
                    ("in_service", 'bool')],
        "impedance": [("name", dtype(object)),
                      ("from_bus", "u4"),
                      ("to_bus", "u4"),
                      ("rft_pu", "f8"),
                      ("xft_pu", "f8"),
                      ("rtf_pu", "f8"),
                      ("xtf_pu", "f8"),
                      ("sn_mva", "f8"),
                      ("in_service", 'bool')],
        "dcline": [("name", dtype(object)),
                   ("from_bus", "u4"),
                   ("to_bus", "u4"),
                   ("p_mw", "f8"),
                   ("loss_percent", 'f8'),
                   ("loss_mw", 'f8'),
                   ("vm_from_pu", "f8"),
                   ("vm_to_pu", "f8"),
                   ("max_p_mw", "f8"),
                   ("min_q_from_mvar", "f8"),
                   ("min_q_to_mvar", "f8"),
                   ("max_q_from_mvar", "f8"),
                   ("max_q_to_mvar", "f8"),
                   ("in_service", 'bool')],
        "ward": [("name", dtype(object)),
                 ("bus", "u4"),
                 ("ps_mw", "f8"),
                 ("qs_mvar", "f8"),
                 ("qz_mvar", "f8"),
                 ("pz_mw", "f8"),
                 ("in_service", "bool")],
        "xward": [("name", dtype(object)),
                  ("bus", "u4"),
                  ("ps_mw", "f8"),
                  ("qs_mvar", "f8"),
                  ("qz_mvar", "f8"),
                  ("pz_mw", "f8"),
                  ("r_ohm", "f8"),
                  ("x_ohm", "f8"),
                  ("vm_pu", "f8"),
                  ("in_service", "bool")],
        "measurement": [("name", dtype(object)),
                        ("measurement_type", dtype(object)),
                        ("element_type", dtype(object)),
                        ("element", "uint32"),
                        ("value", "float64"),
                        ("std_dev", "float64"),
                        ("side", dtype(object))],
        "pwl_cost": [("power_type", dtype(object)),
                     ("element", "u4"),
                     ("et", dtype(object)),
                     ("points", dtype(object))],
        "poly_cost": [("element", "u4"),
                      ("et", dtype(object)),
                      ("cp0_eur", dtype("f8")),
                      ("cp1_eur_per_mw", dtype("f8")),
                      ("cp2_eur_per_mw2", dtype("f8")),
                      ("cq0_eur", dtype("f8")),
                      ("cq1_eur_per_mvar", dtype("f8")),
                      ("cq2_eur_per_mvar2", dtype("f8"))
                      ],
        'controller': [
            ('object', dtype(object)),
            ('in_service', "bool"),
            ('order', "float64"),
            ('level', dtype(object)),
            ("recycle", "bool"),
        ],
        # geodata
        "line_geodata": [("coords", dtype(object))],
        "bus_geodata": [("x", "f8"), ("y", "f8"), ("coords", dtype(object))],

        # result tables
        "_empty_res_bus": [("vm_pu", "f8"),
                           ("va_degree", "f8"),
                           ("p_mw", "f8"),
                           ("q_mvar", "f8")],
        "_empty_res_ext_grid": [("p_mw", "f8"),
                                ("q_mvar", "f8")],
        "_empty_res_line": [("p_from_mw", "f8"),
                            ("q_from_mvar", "f8"),
                            ("p_to_mw", "f8"),
                            ("q_to_mvar", "f8"),
                            ("pl_mw", "f8"),
                            ("ql_mvar", "f8"),
                            ("i_from_ka", "f8"),
                            ("i_to_ka", "f8"),
                            ("i_ka", "f8"),
                            ("vm_from_pu", "f8"),
                            ("va_from_degree", "f8"),
                            ("vm_to_pu", "f8"),
                            ("va_to_degree", "f8"),
                            ("loading_percent", "f8")],
        "_empty_res_trafo": [("p_hv_mw", "f8"),
                             ("q_hv_mvar", "f8"),
                             ("p_lv_mw", "f8"),
                             ("q_lv_mvar", "f8"),
                             ("pl_mw", "f8"),
                             ("ql_mvar", "f8"),
                             ("i_hv_ka", "f8"),
                             ("i_lv_ka", "f8"),
                             ("vm_hv_pu", "f8"),
                             ("va_hv_degree", "f8"),
                             ("vm_lv_pu", "f8"),
                             ("va_lv_degree", "f8"),
                             ("loading_percent", "f8")],
        "_empty_res_load": [("p_mw", "f8"),
                            ("q_mvar", "f8")],
        "_empty_res_motor": [("p_mw", "f8"),
                            ("q_mvar", "f8")],
        "_empty_res_sgen": [("p_mw", "f8"),
                            ("q_mvar", "f8")],
        "_empty_res_shunt": [("p_mw", "f8"),
                             ("q_mvar", "f8"),
                             ("vm_pu", "f8")],
        "_empty_res_impedance": [("p_from_mw", "f8"),
                                 ("q_from_mvar", "f8"),
                                 ("p_to_mw", "f8"),
                                 ("q_to_mvar", "f8"),
                                 ("pl_mw", "f8"),
                                 ("ql_mvar", "f8"),
                                 ("i_from_ka", "f8"),
                                 ("i_to_ka", "f8")],
        "_empty_res_dcline": [("p_from_mw", "f8"),
                              ("q_from_mvar", "f8"),
                              ("p_to_mw", "f8"),
                              ("q_to_mvar", "f8"),
                              ("pl_mw", "f8"),
                              ("vm_from_pu", "f8"),
                              ("va_from_degree", "f8"),
                              ("vm_to_pu", "f8"),
                              ("va_to_degree", "f8")],
        "_empty_res_ward": [("p_mw", "f8"),
                            ("q_mvar", "f8"),
                            ("vm_pu", "f8")],
        "_empty_res_xward": [("p_mw", "f8"),
                             ("q_mvar", "f8"),
                             ("vm_pu", "f8"),
                             ("va_internal_degree", "f8"),
                             ("vm_internal_pu", "f8")],

        "_empty_res_trafo_3ph": [("p_a_hv_mw", "f8"),
                            ("q_a_hv_mvar", "f8"),
                            ("p_b_hv_mw", "f8"),
                            ("q_b_hv_mvar", "f8"),
                            ("p_c_hv_mw", "f8"),
                            ("q_c_hv_mvar", "f8"),
                            ("p_a_lv_mw", "f8"),
                            ("q_a_lv_mvar", "f8"),
                            ("p_b_lv_mw", "f8"),
                            ("q_b_lv_mvar", "f8"),
                            ("p_c_lv_mw", "f8"),
                            ("q_c_lv_mvar", "f8"),
                            ("p_a_l_mw", "f8"),
                            ("q_a_l_mvar", "f8"),
                            ("p_b_l_mw", "f8"),
                            ("q_b_l_mvar", "f8"),
                            ("p_c_l_mw", "f8"),
                            ("q_c_l_mvar", "f8"),
                            ("i_a_hv_ka", "f8"),
                            ("i_a_lv_ka", "f8"),
                            ("i_b_hv_ka", "f8"),
                            ("i_b_lv_ka", "f8"),
                            ("i_c_hv_ka", "f8"),
                            ("i_c_lv_ka", "f8"),
                            ("loading_a_percent", "f8"),
                            ("loading_b_percent", "f8"),
                            ("loading_c_percent", "f8"),
                            ("loading_percent", "f8")],
        "_empty_res_trafo3w": [("p_hv_mw", "f8"),
                               ("q_hv_mvar", "f8"),
                               ("p_mv_mw", "f8"),
                               ("q_mv_mvar", "f8"),
                               ("p_lv_mw", "f8"),
                               ("q_lv_mvar", "f8"),
                               ("pl_mw", "f8"),
                               ("ql_mvar", "f8"),
                               ("i_hv_ka", "f8"),
                               ("i_mv_ka", "f8"),
                               ("i_lv_ka", "f8"),
                               ("vm_hv_pu", "f8"),
                               ("va_hv_degree", "f8"),
                               ("vm_mv_pu", "f8"),
                               ("va_mv_degree", "f8"),
                               ("vm_lv_pu", "f8"),
                               ("va_lv_degree", "f8"),
                               ("va_internal_degree", "f8"),
                               ("vm_internal_pu", "f8"),
                               ("loading_percent", "f8")],
        "_empty_res_bus_3ph": [("vm_a_pu", "f8"),
                               ("va_a_degree", "f8"),
                               ("vm_b_pu", "f8"),
                               ("va_b_degree", "f8"),
                               ("vm_c_pu", "f8"),
                               ("va_c_degree", "f8"),
                               ("p_a_mw", "f8"),
                               ("q_a_mvar", "f8"),
                               ("p_b_mw", "f8"),
                               ("q_b_mvar", "f8"),
                               ("p_c_mw", "f8"),
                               ("q_c_mvar", "f8")],
        "_empty_res_ext_grid_3ph": [("p_a_mw", "f8"),
                                    ("q_a_mvar", "f8"),
                                    ("p_b_mw", "f8"),
                                    ("q_b_mvar", "f8"),
                                    ("p_c_mw", "f8"),
                                    ("q_c_mvar", "f8")],
        "_empty_res_line_3ph": [("p_a_from_mw", "f8"),
                                ("q_a_from_mvar", "f8"),
                                ("p_b_from_mw", "f8"),
                                ("q_b_from_mvar", "f8"),
                                ("q_c_from_mvar", "f8"),
                                ("p_a_to_mw", "f8"),
                                ("q_a_to_mvar", "f8"),
                                ("p_b_to_mw", "f8"),
                                ("q_b_to_mvar", "f8"),
                                ("p_c_to_mw", "f8"),
                                ("q_c_to_mvar", "f8"),
                                ("p_a_l_mw", "f8"),
                                ("q_a_l_mvar", "f8"),
                                ("p_b_l_mw", "f8"),
                                ("q_b_l_mvar", "f8"),
                                ("p_c_l_mw", "f8"),
                                ("q_c_l_mvar", "f8"),
                                ("i_a_from_ka", "f8"),
                                ("i_a_to_ka", "f8"),
                                ("i_b_from_ka", "f8"),
                                ("i_b_to_ka", "f8"),
                                ("i_c_from_ka", "f8"),
                                ("i_c_to_ka", "f8"),
                                ("i_a_ka", "f8"),
                                ("i_b_ka", "f8"),
                                ("i_c_ka", "f8"),
                                ("i_n_from_ka", "f8"),
                                ("i_n_to_ka", "f8"),
                                ("i_n_ka", "f8"),
                                ("loading_a_percent", "f8"),
                                ("loading_b_percent", "f8"),
                                ("loading_c_percent", "f8")],
        "_empty_res_asymmetric_load_3ph": [("p_a_mw", "f8"),
                                           ("q_a_mvar", "f8"),
                                           ("p_b_mw", "f8"),
                                           ("q_b_mvar", "f8"),
                                           ("p_c_mw", "f8"),
                                           ("q_c_mvar", "f8")],
        "_empty_res_asymmetric_sgen_3ph": [("p_a_mw", "f8"),
                                           ("q_a_mvar", "f8"),
                                           ("p_b_mw", "f8"),
                                           ("q_b_mvar", "f8"),
                                           ("p_c_mw", "f8"),
                                           ("q_c_mvar", "f8")],
        "_empty_res_storage": [("p_mw", "f8"),
                               ("q_mvar", "f8")],
        "_empty_res_storage_3ph": [("p_a_mw", "f8"), ("p_b_mw", "f8"), ("p_c_mw", "f8"),
                                   ("q_a_mvar", "f8"), ("q_b_mvar", "f8"), ("q_c_mvar", "f8")],
        "_empty_res_gen": [("p_mw", "f8"),
                           ("q_mvar", "f8"),
                           ("va_degree", "f8"),
                           ("vm_pu", "f8")],

        # internal
        "_ppc": None,
        "_ppc0": None,
        "_ppc1": None,
        "_ppc2": None,
        "_is_elements": None,
        "_pd2ppc_lookups": {"bus": None,
                            "ext_grid": None,
                            "gen": None,
                            "branch": None},
        "version": __version__,
        "converged": False,
        "name": name,
        "f_hz": f_hz,
        "sn_mva": sn_mva
    })

    net._empty_res_load_3ph = net._empty_res_load
    net._empty_res_sgen_3ph = net._empty_res_sgen
    net._empty_res_storage_3ph = net._empty_res_storage

    for s in net:
        if isinstance(net[s], list):
            net[s] = pd.DataFrame(zeros(0, dtype=net[s]), index=pd.Int64Index([]))
    if add_stdtypes:
        add_basic_std_types(net)
    else:
        net.std_types = {"line": {}, "trafo": {}, "trafo3w": {}}
    for mode in ["pf", "se", "sc", "pf_3ph"]:
        reset_results(net, mode)
    net['user_pf_options'] = dict()
    return net


def create_bus(net, vn_kv, name=None, index=None, geodata=None, type="b",
               zone=None, in_service=True, max_vm_pu=nan,
               min_vm_pu=nan, coords=None, **kwargs):
    """
    Adds one bus in table net["bus"].

    Busses are the nodes of the network that all other elements connect to.

    INPUT:
        **net** (pandapowerNet) - The pandapower network in which the element is created

    OPTIONAL:
        **name** (string, default None) - the name for this bus

        **index** (int, default None) - Force a specified ID if it is available. If None, the \
            index one higher than the highest already existing index is selected.

        **vn_kv** (float) - The grid voltage level.

        **geodata** ((x,y)-tuple, default None) - coordinates used for plotting

        **type** (string, default "b") - Type of the bus. "n" - node,
        "b" - busbar, "m" - muff

        **zone** (string, None) - grid region

        **in_service** (boolean) - True for in_service or False for out of service

        **max_vm_pu** (float, NAN) - Maximum bus voltage in p.u. - necessary for OPF

        **min_vm_pu** (float, NAN) - Minimum bus voltage in p.u. - necessary for OPF

        **coords** (array, default None, shape= (,2L)) - busbar coordinates to plot the bus with multiple points.
            coords is typically a list of tuples (start and endpoint of the busbar) [(x1, y1), (x2, y2)]

    OUTPUT:
        **index** (int) - The unique ID of the created element

    EXAMPLE:
        create_bus(net, name = "bus1")
    """
    if index is not None and index in net["bus"].index:
        raise UserWarning("A bus with index %s already exists" % index)

    if index is None:
        index = get_free_id(net["bus"])

    # store dtypes
    dtypes = net.bus.dtypes

    net.bus.loc[index, ["name", "vn_kv", "type", "zone", "in_service"]] = \
        [name, vn_kv, type, zone, bool(in_service)]

    # and preserve dtypes
    _preserve_dtypes(net.bus, dtypes)

    if geodata is not None:
        if len(geodata) != 2:
            raise UserWarning("geodata must be given as (x, y) tuple")
        net["bus_geodata"].loc[index, ["x", "y"]] = geodata

    if coords is not None:
        net["bus_geodata"].loc[index, "coords"] = coords

    # column needed by OPF. 0. and 2. are the default maximum / minimum voltages
    _create_column_and_set_value(net, index, min_vm_pu, "min_vm_pu", "bus", default_val=0.)
    _create_column_and_set_value(net, index, max_vm_pu, "max_vm_pu", "bus", default_val=2.)

    return index


def create_buses(net, nr_buses, vn_kv, index=None, name=None, type="b", geodata=None,
                 zone=None, in_service=True, max_vm_pu=None, min_vm_pu=None, coords=None, **kwargs):
    """
    Adds several buses in table net["bus"] at once.

    Busses are the nodal points of the network that all other elements connect to.

    Input:
        **net** (pandapowerNet) - The pandapower network in which the element is created

        **nr_buses** (int) - The number of buses that is created

    OPTIONAL:
        **name** (string, default None) - the name for this bus

        **index** (int, default None) - Force specified IDs if available. If None, the indices \
            higher than the highest already existing index are selected.

        **vn_kv** (float) - The grid voltage level.

        **geodata** ((x,y)-tuple, default None) - coordinates used for plotting

        **type** (string, default "b") - Type of the bus. "n" - auxilary node,
        "b" - busbar, "m" - muff

        **zone** (string, None) - grid region

        **in_service** (boolean) - True for in_service or False for out of service

        **max_vm_pu** (float, NAN) - Maximum bus voltage in p.u. - necessary for OPF

        **min_vm_pu** (float, NAN) - Minimum bus voltage in p.u. - necessary for OPF

    OUTPUT:
        **index** (int) - The unique indices ID of the created elements

    EXAMPLE:
        create_bus(net, name = "bus1")
    """
    if index is not None:
        for idx in index:
            if idx in net.bus.index:
                raise UserWarning("A bus with index %s already exists" % index)
    else:
        bid = get_free_id(net["bus"])
        index = arange(bid, bid + nr_buses, 1)

    # TODO: not needed when concating anyways?
    # store dtypes
    # dtypes = net.bus.dtypes

    dd = pd.DataFrame(index=index, columns=net.bus.columns)
    dd["vn_kv"] = vn_kv
    dd["type"] = type
    dd["zone"] = zone
    dd["in_service"] = in_service
    dd["name"] = name
    # and preserve dtypes
    # _preserve_dtypes(net.bus, dtypes)

    if geodata is not None:
        # works with a 2-tuple or a matching array
        net.bus_geodata = net.bus_geodata.append(pd.DataFrame(
            zeros((len(index), len(net.bus_geodata.columns)), dtype=int), index=index,
            columns=net.bus_geodata.columns))
        net.bus_geodata.loc[index, :] = nan
        net.bus_geodata.loc[index, ["x", "y"]] = geodata
    if coords is not None:
        net.bus_geodata = net.bus_geodata.append(pd.DataFrame(index=index,
                                                              columns=net.bus_geodata.columns))
        net["bus_geodata"].loc[index, "coords"] = coords

    if min_vm_pu is not None:
        dd['min_vm_pu'] = min_vm_pu
        dd['min_vm_pu'] = dd['min_vm_pu'].astype(float)
    if max_vm_pu is not None:
        dd['max_vm_pu'] = max_vm_pu
        dd['max_vm_pu'] = dd['max_vm_pu'].astype(float)

    dd = dd.assign(**kwargs)
    net["bus"] = net["bus"].append(dd)
    return index


def create_load(net, bus, p_mw, q_mvar=0, const_z_percent=0, const_i_percent=0, sn_mva=nan,
                name=None, scaling=1., index=None,
                in_service=True, type='wye', max_p_mw=nan, min_p_mw=nan,
                max_q_mvar=nan, min_q_mvar=nan, controllable=nan):
    """
    Adds one load in table net["load"].

    All loads are modelled in the consumer system, meaning load is positive and generation is
    negative active power. Please pay attention to the correct signing of the reactive power as
    well.

    INPUT:
        **net** - The net within this load should be created

        **bus** (int) - The bus id to which the load is connected

    OPTIONAL:
        **p_mw** (float, default 0) - The active power of the load

        - postive value   -> load
        - negative value  -> generation

        **q_mvar** (float, default 0) - The reactive power of the load

        **const_z_percent** (float, default 0) - percentage of p_mw and q_mvar that will be \
            associated to constant impedance load at rated voltage

        **const_i_percent** (float, default 0) - percentage of p_mw and q_mvar that will be \
            associated to constant current load at rated voltage

        **sn_mva** (float, default None) - Nominal power of the load

        **name** (string, default None) - The name for this load

        **scaling** (float, default 1.) - An OPTIONAL scaling factor to be set customly

        **type** (string, 'wye') -  type variable to classify the load: wye/delta

        **index** (int, None) - Force a specified ID if it is available. If None, the index one \
            higher than the highest already existing index is selected.

        **in_service** (boolean) - True for in_service or False for out of service

        **max_p_mw** (float, default NaN) - Maximum active power load - necessary for controllable \
            loads in for OPF

        **min_p_mw** (float, default NaN) - Minimum active power load - necessary for controllable \
            loads in for OPF

        **max_q_mvar** (float, default NaN) - Maximum reactive power load - necessary for \
            controllable loads in for OPF

        **min_q_mvar** (float, default NaN) - Minimum reactive power load - necessary for \
            controllable loads in OPF

        **controllable** (boolean, default NaN) - States, whether a load is controllable or not. \
            Only respected for OPF
            Defaults to False if "controllable" column exists in DataFrame

    OUTPUT:
        **index** (int) - The unique ID of the created element

    EXAMPLE:
        create_load(net, bus=0, p_mw=10., q_mvar=2.)

    """
    if bus not in net["bus"].index.values:
        raise UserWarning("Cannot attach to bus %s, bus does not exist" % bus)

    if index is None:
        index = get_free_id(net["load"])
    if index in net["load"].index:
        raise UserWarning("A load with the id %s already exists" % index)

    # store dtypes
    dtypes = net.load.dtypes

    net.load.loc[index, ["name", "bus", "p_mw", "const_z_percent", "const_i_percent", "scaling",
                         "q_mvar", "sn_mva", "in_service", "type"]] = \
        [name, bus, p_mw, const_z_percent, const_i_percent, scaling, q_mvar, sn_mva,
         bool(in_service), type]

    # and preserve dtypes
    _preserve_dtypes(net.load, dtypes)

    if not isnan(min_p_mw):
        if "min_p_mw" not in net.load.columns:
            net.load.loc[:, "min_p_mw"] = pd.Series()

        net.load.loc[index, "min_p_mw"] = float(min_p_mw)

    if not isnan(max_p_mw):
        if "max_p_mw" not in net.load.columns:
            net.load.loc[:, "max_p_mw"] = pd.Series()

        net.load.loc[index, "max_p_mw"] = float(max_p_mw)

    if not isnan(min_q_mvar):
        if "min_q_mvar" not in net.load.columns:
            net.load.loc[:, "min_q_mvar"] = pd.Series()

        net.load.loc[index, "min_q_mvar"] = float(min_q_mvar)

    if not isnan(max_q_mvar):
        if "max_q_mvar" not in net.load.columns:
            net.load.loc[:, "max_q_mvar"] = pd.Series()

        net.load.loc[index, "max_q_mvar"] = float(max_q_mvar)

    if not isnan(controllable):
        if "controllable" not in net.load.columns:
            net.load["controllable"] = False

        net.load.loc[index, "controllable"] = bool(controllable)
    else:
        if "controllable" in net.load.columns:
            net.load.loc[index, "controllable"] = False

    return index


def create_asymmetric_load(net, bus, p_a_mw=0, p_b_mw=0, p_c_mw=0, q_a_mvar=0, \
                           q_b_mvar=0, q_c_mvar=0, sn_mva=nan, name=None, scaling=1., \
                           index=None, in_service=True, type="wye"):
    """

    Adds one 3 phase load in table net["asymmetric_load"].

    All loads are modelled in the consumer system, meaning load is positive and generation is
    negative active power. Please pay attention to the correct signing of the reactive power as
    well.

    INPUT:
        **net** - The net within this load should be created

        **bus** (int) - The bus id to which the load is connected

    OPTIONAL:
        **p_a_mw** (float, default 0) - The active power for Phase A load

		**p_b_mw** (float, default 0) - The active power for Phase B load

		**p_c_mw** (float, default 0) - The active power for Phase C load

        **q_a_mvar** float, default 0) - The reactive power for Phase A load

		**q_b_mvar** float, default 0) - The reactive power for Phase B load

		**q_c_mvar** (float, default 0) - The reactive power for Phase C load

        **sn_kva** (float, default: None) - Nominal power of the load

        **name** (string, default: None) - The name for this load

        **scaling** (float, default: 1.) - An OPTIONAL scaling factor to be set customly

        **type** (string,default: wye) -  type variable to classify three ph load: delta/wye

        **index** (int,default: None) - Force a specified ID if it is available. If None, the index one \
            higher than the highest already existing index is selected.

        **in_service** (boolean) - True for in_service or False for out of service


    OUTPUT:
        **index** (int) - The unique ID of the created element

    EXAMPLE:
		**create_asymmetric_load(net, bus=0, p_c_mw = 9., q_c_mvar = 1.8)**

    """
    if bus not in net["bus"].index.values:
        raise UserWarning("Cannot attach to bus %s, bus does not exist" % bus)

    if index is None:
        index = get_free_id(net["asymmetric_load"])
    if index in net["asymmetric_load"].index:
        raise UserWarning("A 3 phase asymmetric_load with the id %s already exists" % index)

    # store dtypes
    dtypes = net.asymmetric_load.dtypes

    net.asymmetric_load.loc[index, ["name", "bus", "p_a_mw", "p_b_mw", "p_c_mw", "scaling",
                                    "q_a_mvar", "q_b_mvar", "q_c_mvar", "sn_mva", "in_service", "type"]] = \
        [name, bus, p_a_mw, p_b_mw, p_c_mw, scaling,
         q_a_mvar, q_b_mvar, q_c_mvar, sn_mva, bool(in_service), type]

    # and preserve dtypes
    _preserve_dtypes(net.asymmetric_load, dtypes)

    return index


# =============================================================================
# def create_impedance_load(net, bus, r_A , r_B , r_C, x_A=0, x_B=0, x_C=0,
#                      sn_mva=nan, name=None, scaling=1.,
#                     index=None, in_service=True, type=None,
#                     ):
#     """
#     Creates a constant impedance load element ABC.
#
#     INPUT:
#         **net** - The net within this constant impedance load should be created
#
#         **bus** (int) - The bus id to which the load is connected
#
#         **sn_mva** (float) - rated power of the load
#
#         **r_A** (float) - Resistance in Phase A
#         **r_B** (float) - Resistance in Phase B
#         **r_C** (float) - Resistance in Phase C
#         **x_A** (float) - Reactance in Phase A
#         **x_B** (float) - Reactance in Phase B
#         **x_C** (float) - Reactance in Phase C
#
#
#         **kwargs are passed on to the create_load function
#
#     OUTPUT:
#         **index** (int) - The unique ID of the created load
#
#     All elements are modeled from a consumer point of view. Active power will therefore always be
#     positive, reactive power will be negative for inductive behaviour and positive for capacitive
#     behaviour.
#     """
#     if bus not in net["bus"].index.values:
#         raise UserWarning("Cannot attach to bus %s, bus does not exist" % bus)
#
#     if index is None:
#         index = get_free_id(net["asymmetric_load"])
#     if index in net["impedance_load"].index:
#         raise UserWarning("A 3 phase asymmetric_load with the id %s already exists" % index)
#
#     # store dtypes
#     dtypes = net.impedance_load.dtypes
#
#     net.impedance_load.loc[index, ["name", "bus", "r_A","r_B","r_C", "scaling",
#                       "x_A","x_B","x_C","sn_mva", "in_service", "type"]] = \
#     [name, bus, r_A,r_B,r_C, scaling,
#       x_A,x_B,x_C,sn_mva, bool(in_service), type]
#
#     # and preserve dtypes
#     _preserve_dtypes(net.impedance_load, dtypes)
#
#     return index
#
# =============================================================================


def create_loads(net, buses, p_mw, q_mvar=0, const_z_percent=0, const_i_percent=0, sn_mva=nan,
                 name=None, scaling=1., index=None, in_service=True, type=None, max_p_mw=None, min_p_mw=None,
                 max_q_mvar=None, min_q_mvar=None, controllable=None, **kwargs):
    """
    Adds a number of loads in table net["load"].

    All loads are modelled in the consumer system, meaning load is positive and generation is
    negative active power. Please pay attention to the correct signing of the reactive power as
    well.

    INPUT:
        **net** - The net within this load should be created

        **buses** (list of int) - A list of bus ids to which the loads are connected

    OPTIONAL:
        **p_mw** (list of floats) - The active power of the loads

        - postive value   -> load
        - negative value  -> generation

        **q_mvar** (list of floats, default 0) - The reactive power of the loads

        **const_z_percent** (list of floats, default 0) - percentage of p_mw and q_mvar that will \
            be associated to constant impedance loads at rated voltage

        **const_i_percent** (list of floats, default 0) - percentage of p_mw and q_mvar that will \
            be associated to constant current load at rated voltage

        **sn_mva** (list of floats, default None) - Nominal power of the loads

        **name** (list of strings, default None) - The name for this load

        **scaling** (list of floats, default 1.) - An OPTIONAL scaling factor to be set customly

        **type** (string, None) -  type variable to classify the load

        **index** (list of int, None) - Force a specified ID if it is available. If None, the index\
            is set to a range between one higher than the highest already existing index and the \
            length of loads that shall be created.

        **in_service** (list of boolean) - True for in_service or False for out of service

        **max_p_mw** (list of floats, default NaN) - Maximum active power load - necessary for \
            controllable loads in for OPF

        **min_p_mw** (list of floats, default NaN) - Minimum active power load - necessary for \
            controllable loads in for OPF

        **max_q_mvar** (list of floats, default NaN) - Maximum reactive power load - necessary for \
            controllable loads in for OPF

        **min_q_mvar** (list of floats, default NaN) - Minimum reactive power load - necessary for \
            controllable loads in OPF

        **controllable** (list of boolean, default NaN) - States, whether a load is controllable \
            or not. Only respected for OPF
            Defaults to False if "controllable" column exists in DataFrame

    OUTPUT:
        **index** (int) - The unique IDs of the created elements

    EXAMPLE:
        create_loads(net, buses=[0, 2], p_mw=[10., 5.], q_mvar=[2., 0.])

    """
    if np_any(~isin(buses, net["bus"].index.values)):
        bus_not_exist = set(buses) - set(net["bus"].index.values)
        raise UserWarning("Cannot attach to buses %s, they does not exist" % bus_not_exist)

    if index is None:
        bid = get_free_id(net["load"])
        index = arange(bid, bid + len(buses), 1)
    elif np_any(isin(index, net["load"].index.values)):
        raise UserWarning("Loads with the ids %s already exists"
                          % net["load"].index.values[isin(net["load"].index.values, index)])

    # store dtypes
    dtypes = net.load.dtypes

    dd = pd.DataFrame(index=index, columns=net.load.columns)
    dd["bus"] = buses
    dd["p_mw"] = p_mw
    dd["q_mvar"] = q_mvar
    dd["sn_mva"] = sn_mva
    dd["const_z_percent"] = const_z_percent
    dd["const_i_percent"] = const_i_percent
    dd["scaling"] = scaling
    dd["in_service"] = in_service
    dd["name"] = name
    dd["type"] = type

    if min_p_mw is not None:
        dd["min_p_mw"] = min_p_mw
        dd["min_p_mw"] = dd["min_p_mw"].astype(float)
    if max_p_mw is not None:
        dd["max_p_mw"] =max_p_mw
        dd["max_p_mw"] = dd["max_p_mw"].astype(float)
    if min_q_mvar is not None:
        dd["min_q_mvar"] = min_q_mvar
        dd["min_q_mvar"] = dd["min_q_mvar"].astype(float)
    if max_q_mvar is not None:
        dd["max_q_mvar"] = max_q_mvar
        dd["max_q_mvar"] = dd["max_q_mvar"].astype(float)
    if controllable is not None:
        dd["controllable"] = controllable
        dd["controllable"] = dd["controllable"].astype(bool).fillna(False)


    # and preserve dtypes
    dd = dd.assign(**kwargs)
    net["load"] = net["load"].append(dd)

    _preserve_dtypes(net.load, dtypes)
    return index


def create_load_from_cosphi(net, bus, sn_mva, cos_phi, mode, **kwargs):
    """
    Creates a load element from rated power and power factor cos(phi).

    INPUT:
        **net** - The net within this static generator should be created

        **bus** (int) - The bus id to which the load is connected

        **sn_mva** (float) - rated power of the load

        **cos_phi** (float) - power factor cos_phi

        **mode** (str) - "ind" for inductive or "cap" for capacitive behaviour

        **kwargs are passed on to the create_load function

    OUTPUT:
        **index** (int) - The unique ID of the created load

    All elements are modeled from a consumer point of view. Active power will therefore always be
    positive, reactive power will be negative for inductive behaviour and positive for capacitive
    behaviour.
    """
    from pandapower.toolbox import pq_from_cosphi
    p_mw, q_mvar = pq_from_cosphi(sn_mva, cos_phi, qmode=mode, pmode="load")
    return create_load(net, bus, sn_mva=sn_mva, p_mw=p_mw, q_mvar=q_mvar, **kwargs)


def create_sgen(net, bus, p_mw, q_mvar=0, sn_mva=nan, name=None, index=None,
                scaling=1., type='wye', in_service=True, max_p_mw=nan, min_p_mw=nan,
                max_q_mvar=nan, min_q_mvar=nan, controllable=nan, k=nan, rx=nan,
                current_source=True):
    """
    Adds one static generator in table net["sgen"].

    Static generators are modelled as positive and constant PQ power. This element is used to model generators
    with a constant active and reactive power feed-in. If you want to model a voltage controlled
    generator, use the generator element instead.

    gen, sgen and ext_grid in the grid are modelled in the generator system!
    If you want to model the generation of power, you have to assign a positive active power
    to the generator. Please pay attention to the correct signing of the
    reactive power as well (positive for injection and negative for consumption).

    INPUT:
        **net** - The net within this static generator should be created

        **bus** (int) - The bus id to which the static generator is connected

        **p_mw** (float) - The active power of the static generator  (positive for generation!)

    OPTIONAL:

        **q_mvar** (float, 0) - The reactive power of the sgen

        **sn_mva** (float, None) - Nominal power of the sgen

        **name** (string, None) - The name for this sgen

        **index** (int, None) - Force a specified ID if it is available. If None, the index one \
            higher than the highest already existing index is selected.

        **scaling** (float, 1.) - An OPTIONAL scaling factor to be set customly

        **type** (string, None) -  Three phase Connection type of the static generator: wye/delta

        **in_service** (boolean) - True for in_service or False for out of service

        **max_p_mw** (float, NaN) - Maximum active power injection - necessary for \
            controllable sgens in OPF

        **min_p_mw** (float, NaN) - Minimum active power injection - necessary for \
            controllable sgens in OPF

        **max_q_mvar** (float, NaN) - Maximum reactive power injection - necessary for \
            controllable sgens in OPF

        **min_q_mvar** (float, NaN) - Minimum reactive power injection - necessary for \
            controllable sgens in OPF

        **controllable** (bool, NaN) - Whether this generator is controllable by the optimal
        powerflow
            Defaults to False if "controllable" column exists in DataFrame

        **k** (float, NaN) - Ratio of nominal current to short circuit current

        **rx** (float, NaN) - R/X ratio for short circuit impedance. Only relevant if type is \
            specified as motor so that sgen is treated as asynchronous motor

        **current_source** (bool, True) - Model this sgen as a current source during short-\
            circuit calculations; useful in some cases, for example the simulation of full-\
            size converters per IEC 60909-0:2016.

    OUTPUT:
        **index** (int) - The unique ID of the created sgen

    EXAMPLE:
        create_sgen(net, 1, p_mw = -120)

    """
    if bus not in net["bus"].index.values:
        raise UserWarning("Cannot attach to bus %s, bus does not exist" % bus)

    if index is None:
        index = get_free_id(net["sgen"])

    if index in net["sgen"].index:
        raise UserWarning("A static generator with the id %s already exists" % index)

    # store dtypes
    dtypes = net.sgen.dtypes

    net.sgen.loc[index, ["name", "bus", "p_mw", "scaling",
                         "q_mvar", "sn_mva", "in_service", "type",
                         "current_source"]] = \
        [name, bus, p_mw, scaling, q_mvar, sn_mva, bool(in_service), type, current_source]

    # and preserve dtypes
    _preserve_dtypes(net.sgen, dtypes)

    if not isnan(min_p_mw):
        if "min_p_mw" not in net.sgen.columns:
            net.sgen.loc[:, "min_p_mw"] = pd.Series()

        net.sgen.loc[index, "min_p_mw"] = float(min_p_mw)

    if not isnan(max_p_mw):
        if "max_p_mw" not in net.sgen.columns:
            net.sgen.loc[:, "max_p_mw"] = pd.Series()

        net.sgen.loc[index, "max_p_mw"] = float(max_p_mw)

    if not isnan(min_q_mvar):
        if "min_q_mvar" not in net.sgen.columns:
            net.sgen.loc[:, "min_q_mvar"] = pd.Series()

        net.sgen.loc[index, "min_q_mvar"] = float(min_q_mvar)

    if not isnan(max_q_mvar):
        if "max_q_mvar" not in net.sgen.columns:
            net.sgen.loc[:, "max_q_mvar"] = pd.Series()

        net.sgen.loc[index, "max_q_mvar"] = float(max_q_mvar)

    if not isnan(controllable):
        if "controllable" not in net.sgen.columns:
            net.sgen.loc[:, "controllable"] = False

        net.sgen.loc[index, "controllable"] = bool(controllable)
    else:
        if "controllable" in net.sgen.columns:
            net.sgen.loc[index, "controllable"] = False

    if not isnan(k):
        if "k" not in net.sgen.columns:
            net.sgen.loc[:, "k"] = pd.Series()

        net.sgen.loc[index, "k"] = float(k)

    if not isnan(rx):
        if "rx" not in net.sgen.columns:
            net.sgen.loc[:, "rx"] = pd.Series()

        net.sgen.loc[index, "rx"] = float(rx)

    return index


def create_sgens(net, buses, p_mw, q_mvar=0, sn_mva=nan, name=None, index=None,
                scaling=1., type='wye', in_service=True, max_p_mw=None, min_p_mw=None,
                max_q_mvar=None, min_q_mvar=None, controllable=None, k=None, rx=None,
                current_source=True, **kwargs):
    """
     Adds a number of sgens in table net["sgen"].

    Static generators are modelled as positive and constant PQ power. This element is used to model generators
    with a constant active and reactive power feed-in. If you want to model a voltage controlled
    generator, use the generator element instead.

     INPUT:
         **net** - The net within this load should be created

         **buses** (list of int) - A list of bus ids to which the loads are connected

     OPTIONAL:

         **p_mw** (list of floats) - The active power of the sgens

			 - postive value   -> generation
			 - negative value  -> load

         **q_mvar** (list of floats, default 0) - The reactive power of the sgens

         **sn_mva** (list of floats, default None) - Nominal power of the sgens

         **name** (list of strings, default None) - The name for this sgen

         **scaling** (list of floats, default 1.) - An OPTIONAL scaling factor to be set customly

         **type** (string, None) -  type variable to classify the sgen

         **index** (list of int, None) - Force a specified ID if it is available. If None, the index\
             is set to a range between one higher than the highest already existing index and the \
             length of sgens that shall be created.

         **in_service** (list of boolean) - True for in_service or False for out of service

         **max_p_mw** (list of floats, default NaN) - Maximum active power sgen - necessary for \
             controllable sgens in for OPF

         **min_p_mw** (list of floats, default NaN) - Minimum active power sgen - necessary for \
             controllable sgens in for OPF

         **max_q_mvar** (list of floats, default NaN) - Maximum reactive power sgen - necessary for \
             controllable sgens in for OPF

         **min_q_mvar** (list of floats, default NaN) - Minimum reactive power sgen - necessary for \
             controllable sgens in OPF

         **controllable** (list of boolean, default NaN) - States, whether a sgen is controllable \
             or not. Only respected for OPF
             Defaults to False if "controllable" column exists in DataFrame

        **k** (list of floats, None) - Ratio of nominal current to short circuit current

        **rx** (list of floats, NaN) - R/X ratio for short circuit impedance. Only relevant if type is \
            specified as motor so that sgen is treated as asynchronous motor

        **current_source** (list of bool, True) - Model this sgen as a current source during short-\
            circuit calculations; useful in some cases, for example the simulation of full-\
            size converters per IEC 60909-0:2016.

     OUTPUT:
         **index** (int) - The unique IDs of the created elements

     EXAMPLE:
         create_sgens(net, buses=[0, 2], p_mw=[10., 5.], q_mvar=[2., 0.])

     """
    if np_any(~isin(buses, net["bus"].index.values)):
        bus_not_exist = set(buses) - set(net["bus"].index.values)
        raise UserWarning("Cannot attach to buses %s, they does not exist" % bus_not_exist)

    if index is None:
        bid = get_free_id(net["sgen"])
        index = arange(bid, bid + len(buses), 1)
    elif np_any(isin(index, net["sgen"].index.values)):
        raise UserWarning("Sgens with the ids %s already exists"
                          % net["sgen"].index.values[isin(net["sgen"].index.values, index)])

    # store dtypes
    dtypes = net.sgen.dtypes

    dd = pd.DataFrame(index=index, columns=net.sgen.columns)

    dd["bus"] = buses
    dd["p_mw"] = p_mw
    dd["q_mvar"] = q_mvar
    dd["sn_mva"] = sn_mva
    dd["scaling"] = scaling
    dd["in_service"] = in_service
    dd["name"] = name
    dd["type"] = type
    dd['current_source'] = current_source

    if min_p_mw is not None:
        dd["min_p_mw"] = min_p_mw
        dd["min_p_mw"] = dd["min_p_mw"].astype(float)
    if max_p_mw is not None:
        dd["max_p_mw"] =max_p_mw
        dd["max_p_mw"] = dd["max_p_mw"].astype(float)
    if min_q_mvar is not None:
        dd["min_q_mvar"] = min_q_mvar
        dd["min_q_mvar"] = dd["min_q_mvar"].astype(float)
    if max_q_mvar is not None:
        dd["max_q_mvar"] = max_q_mvar
        dd["max_q_mvar"] = dd["max_q_mvar"].astype(float)
    if controllable is not None:
        dd["controllable"] = controllable
        dd["controllable"] = dd["controllable"].astype(bool)
    if k is not None:
        dd["k"] = k
        dd["k"] = dd["k"].astype(float)
    if rx is not None:
        dd["rx"] = rx
        dd["rx"] = dd["rx"].astype(float)

    dd = dd.assign(**kwargs)
    net["sgen"] = net["sgen"].append(dd)

    # and preserve dtypes
    _preserve_dtypes(net.sgen, dtypes)

    return index

# =============================================================================
# Create 3ph Sgen
# =============================================================================

def create_asymmetric_sgen(net, bus, p_a_mw=0, p_b_mw=0, p_c_mw=0, q_a_mvar=0, q_b_mvar=0, q_c_mvar=0, sn_mva=nan,
                           name=None, index=None, scaling=1., type='wye', in_service=True):
    """

    Adds one static generator in table net["asymmetric_sgen"].

    Static generators are modelled as negative  PQ loads. This element is used to model generators
    with a constant active and reactive power feed-in. Positive active power means generation.

    INPUT:
        **net** - The net within this static generator should be created

        **bus** (int) - The bus id to which the static generator is connected

    OPTIONAL:

        **p_a_mw** (float, default 0) - The active power of the static generator : Phase A

        **p_b_mw** (float, default 0) - The active power of the static generator : Phase B

        **p_c_mw** (float, default 0) - The active power of the static generator : Phase C

        **q_a_mvar** (float, default 0) - The reactive power of the sgen : Phase A

        **q_b_mvar** (float, default 0) - The reactive power of the sgen : Phase B

        **q_c_mvar** (float, default 0) - The reactive power of the sgen : Phase C

        **sn_mva** (float, default None) - Nominal power of the sgen

        **name** (string, default None) - The name for this sgen

        **index** (int, None) - Force a specified ID if it is available. If None, the index one \
            higher than the highest already existing index is selected.

        **scaling** (float, 1.) - An OPTIONAL scaling factor to be set customly

        **type** (string, 'wye') -  Three phase Connection type of the static generator: wye/delta

        **in_service** (boolean) - True for in_service or False for out of service

    OUTPUT:
        **index** (int) - The unique ID of the created sgen

    EXAMPLE:
        create_asymmetric_sgen(net, 1, p_b_mw=0.12)

    """
    if bus not in net["bus"].index.values:
        raise UserWarning("Cannot attach to bus %s, bus does not exist" % bus)

    if index is None:
        index = get_free_id(net["asymmetric_sgen"])

    if index in net["asymmetric_sgen"].index:
        raise UserWarning("A static generator with the id %s already exists" % index)

    # store dtypes
    dtypes = net.asymmetric_sgen.dtypes

    net.asymmetric_sgen.loc[index, ["name", "bus", "p_a_mw", "p_b_mw", "p_c_mw", "scaling",
                                    "q_a_mvar", "q_b_mvar", "q_c_mvar", "sn_mva", "in_service", "type"]] = \
        [name, bus, p_a_mw, p_b_mw, p_c_mw, scaling, q_a_mvar, q_b_mvar, q_c_mvar, sn_mva, bool(in_service), type]

    # and preserve dtypes
    _preserve_dtypes(net.asymmetric_sgen, dtypes)

    return index


def create_sgen_from_cosphi(net, bus, sn_mva, cos_phi, mode, **kwargs):
    """
    Creates an sgen element from rated power and power factor cos(phi).

    INPUT:
        **net** - The net within this static generator should be created

        **bus** (int) - The bus id to which the static generator is connected

        **sn_mva** (float) - rated power of the generator

        **cos_phi** (float) - power factor cos_phi

        **mode** (str) - "ind" for inductive or "cap" for capacitive behaviour

    OUTPUT:
        **index** (int) - The unique ID of the created sgen

    gen, sgen, and ext_grid are modelled in the generator point of view. Active power
    will therefore be postive por generation, and reactive power will be negative for consumption behaviour and
    positive for generation behaviour.
    """
    from pandapower.toolbox import pq_from_cosphi
    p_mw, q_mvar = pq_from_cosphi(sn_mva, cos_phi, qmode=mode, pmode="gen")
    return create_sgen(net, bus, sn_mva=sn_mva, p_mw=p_mw, q_mvar=q_mvar, **kwargs)


def create_storage(net, bus, p_mw, max_e_mwh, q_mvar=0, sn_mva=nan, soc_percent=nan, min_e_mwh=0.0,
                   name=None, index=None, scaling=1., type=None, in_service=True, max_p_mw=nan,
                   min_p_mw=nan, max_q_mvar=nan, min_q_mvar=nan, controllable=nan):
    """
    Adds a storage to the network.

    In order to simulate a storage system it is possible to use sgens or loads to model the
    discharging or charging state. The power of a storage can be positive or negative, so the use
    of either a sgen or a load is (per definition of the elements) not correct.
    To overcome this issue, a storage element can be created.

    As pandapower is not a time dependend simulation tool and there is no time domain parameter in
    default power flow calculations, the state of charge (SOC) is not updated during any power flow
    calculation.
    The implementation of energy content related parameters in the storage element allows to create
    customized, time dependend simulations by running several power flow calculations and updating
    variables manually.

    INPUT:
        **net** - The net within this storage should be created

        **bus** (int) - The bus id to which the storage is connected

        **p_mw** (float) - The momentary active power of the storage \
            (positive for charging, negative for discharging)

        **max_e_mwh** (float) - The maximum energy content of the storage \
            (maximum charge level)

    OPTIONAL:
        **q_mvar** (float, default 0) - The reactive power of the storage

        **sn_mva** (float, default None) - Nominal power of the storage

        **soc_percent** (float, NaN) - The state of charge of the storage

        **min_e_mwh** (float, 0) - The minimum energy content of the storage \
            (minimum charge level)

        **name** (string, default None) - The name for this storage

        **index** (int, None) - Force a specified ID if it is available. If None, the index one \
            higher than the highest already existing index is selected.

        **scaling** (float, 1.) - An OPTIONAL scaling factor to be set customly

        **type** (string, None) -  type variable to classify the storage

        **in_service** (boolean) - True for in_service or False for out of service

        **max_p_mw** (float, NaN) - Maximum active power injection - necessary for a \
            controllable storage in OPF

        **min_p_mw** (float, NaN) - Minimum active power injection - necessary for a \
            controllable storage in OPF

        **max_q_mvar** (float, NaN) - Maximum reactive power injection - necessary for a \
            controllable storage in OPF

        **min_q_mvar** (float, NaN) - Minimum reactive power injection - necessary for a \
            controllable storage in OPF

        **controllable** (bool, NaN) - Whether this storage is controllable by the optimal
        powerflow
            Defaults to False if "controllable" column exists in DataFrame

    OUTPUT:
        **index** (int) - The unique ID of the created storage

    EXAMPLE:
        create_storage(net, 1, p_mw = -30, max_e_mwh = 60, soc_percent = 1.0, min_e_mwh = 5)

    """
    if bus not in net["bus"].index.values:
        raise UserWarning("Cannot attach to bus %s, bus does not exist" % bus)

    if index is None:
        index = get_free_id(net["storage"])

    if index in net["storage"].index:
        raise UserWarning("A storage with the id %s already exists" % index)

    # store dtypes
    dtypes = net.storage.dtypes

    net.storage.loc[index, ["name", "bus", "p_mw", "q_mvar", "sn_mva", "scaling",
                            "soc_percent", "min_e_mwh", "max_e_mwh", "in_service", "type"]] = \
        [name, bus, p_mw, q_mvar, sn_mva, scaling,
         soc_percent, min_e_mwh, max_e_mwh, bool(in_service), type]

    # and preserve dtypes
    _preserve_dtypes(net.storage, dtypes)

    # check for OPF parameters and add columns to network table
    if not isnan(min_p_mw):
        if "min_p_mw" not in net.storage.columns:
            net.storage.loc[:, "min_p_mw"] = pd.Series()

        net.storage.loc[index, "min_p_mw"] = float(min_p_mw)

    if not isnan(max_p_mw):
        if "max_p_mw" not in net.storage.columns:
            net.storage.loc[:, "max_p_mw"] = pd.Series()

        net.storage.loc[index, "max_p_mw"] = float(max_p_mw)

    if not isnan(min_q_mvar):
        if "min_q_mvar" not in net.storage.columns:
            net.storage.loc[:, "min_q_mvar"] = pd.Series()

        net.storage.loc[index, "min_q_mvar"] = float(min_q_mvar)

    if not isnan(max_q_mvar):
        if "max_q_mvar" not in net.storage.columns:
            net.storage.loc[:, "max_q_mvar"] = pd.Series()

        net.storage.loc[index, "max_q_mvar"] = float(max_q_mvar)

    if not isnan(controllable):
        if "controllable" not in net.storage.columns:
            net.storage.loc[:, "controllable"] = False

        net.storage.loc[index, "controllable"] = bool(controllable)
    else:
        if "controllable" in net.storage.columns:
            net.storage.loc[index, "controllable"] = False

    return index


def _create_column_and_set_value(net, index, variable, column, element, default_val=nan):
    # if variable (e.g. p_mw) is not None and column (e.g. "p_mw") doesn't exist in element (e.g. "gen") table
    # create this column and write the value of variable to the index of this element
    if not isnan(variable):
        if column not in net[element].columns:
            net[element].loc[:, column] = float(default_val)
        net[element].at[index, column] = float(variable)
    return net


def create_gen(net, bus, p_mw, vm_pu=1., sn_mva=nan, name=None, index=None, max_q_mvar=nan,
               min_q_mvar=nan, min_p_mw=nan, max_p_mw=nan, min_vm_pu=nan, max_vm_pu=nan,
               scaling=1., type=None, slack=False, controllable=nan, vn_kv=nan,
               xdss_pu=nan, rdss_pu=nan, cos_phi=nan, in_service=True):
    """
    Adds a generator to the network.

    Generators are always modelled as voltage controlled PV nodes, which is why the input parameter
    is active power and a voltage set point. If you want to model a generator as PQ load with fixed
    reactive power and variable voltage, please use a static generator instead.

    INPUT:
        **net** - The net within this generator should be created

        **bus** (int) - The bus id to which the generator is connected

    OPTIONAL:
        **p_mw** (float, default 0) - The active power of the generator (positive for generation!)

        **vm_pu** (float, default 0) - The voltage set point of the generator.

        **sn_mva** (float, None) - Nominal power of the generator

        **name** (string, None) - The name for this generator

        **index** (int, None) - Force a specified ID if it is available. If None, the index one \
            higher than the highest already existing index is selected.

        **scaling** (float, 1.0) - scaling factor which for the active power of the generator

        **type** (string, None) - type variable to classify generators

        **controllable** (bool, NaN) - True: p_mw, q_mvar and vm_pu limits are enforced for this generator in OPF
                                        False: p_mw and vm_pu setpoints are enforced and *limits are ignored*.
                                        defaults to True if "controllable" column exists in DataFrame
        powerflow

        **vn_kv** (float, NaN) - Rated voltage of the generator for short-circuit calculation

        **xdss_pu** (float, NaN) - Subtransient generator reactance for short-circuit calculation

        **rdss_pu** (float, NaN) - Subtransient generator resistance for short-circuit calculation

        **cos_phi** (float, NaN) - Rated cosine phi of the generator for short-circuit calculation

        **in_service** (bool, True) - True for in_service or False for out of service

        **max_p_mw** (float, default NaN) - Maximum active power injection - necessary for OPF

        **min_p_mw** (float, default NaN) - Minimum active power injection - necessary for OPF

        **max_q_mvar** (float, default NaN) - Maximum reactive power injection - necessary for OPF

        **min_q_mvar** (float, default NaN) - Minimum reactive power injection - necessary for OPF

        **min_vm_pu** (float, default NaN) - Minimum voltage magnitude. If not set the bus voltage limit is taken.
                                           - necessary for OPF.

        **max_vm_pur** (float, default NaN) - Maximum voltage magnitude. If not set the bus voltage limit is taken.
                                            - necessary for OPF

    OUTPUT:
        **index** (int) - The unique ID of the created generator

    EXAMPLE:
        create_gen(net, 1, p_mw = 120, vm_pu = 1.02)

    """
    if bus not in net["bus"].index.values:
        raise UserWarning("Cannot attach to bus %s, bus does not exist" % bus)

    if index is None:
        index = get_free_id(net["gen"])

    if index in net["gen"].index:
        raise UserWarning("A generator with the id %s already exists" % index)

    # store dtypes
    dtypes = net.gen.dtypes

    columns = ["name", "bus", "p_mw", "vm_pu", "sn_mva", "type", "slack", "in_service",
               "scaling"]
    variables = [name, bus, p_mw, vm_pu, sn_mva, type, slack, bool(in_service), scaling]
    net.gen.loc[index, columns] = variables

    # and preserve dtypes
    _preserve_dtypes(net.gen, dtypes)

    # OPF limits
    if not isnan(controllable):
        if "controllable" not in net.gen.columns:
            net.gen.loc[:, "controllable"] = True
        net.gen.at[index, "controllable"] = bool(controllable)
    elif "controllable" in net.gen.columns:
        net.gen.at[index, "controllable"] = True
    # P limits for OPF if controllable == True
    net = _create_column_and_set_value(net, index, min_p_mw, "min_p_mw", "gen")
    net = _create_column_and_set_value(net, index, max_p_mw, "max_p_mw", "gen")
    # Q limits for OPF if controllable == True
    net = _create_column_and_set_value(net, index, min_q_mvar, "min_q_mvar", "gen")
    net = _create_column_and_set_value(net, index, max_q_mvar, "max_q_mvar", "gen")
    # V limits for OPF if controllable == True
    net = _create_column_and_set_value(net, index, max_vm_pu, "max_vm_pu", "gen", default_val=2.)
    net = _create_column_and_set_value(net, index, min_vm_pu, "min_vm_pu", "gen", default_val=0.)

    # Short circuit calculation limits
    net = _create_column_and_set_value(net, index, vn_kv, "vn_kv", "gen")
    net = _create_column_and_set_value(net, index, cos_phi, "cos_phi", "gen")

    if not isnan(xdss_pu):
        if "xdss_pu" not in net.gen.columns:
            net.gen.loc[:, "xdss_pu"] = pd.Series()
        if "rdss_pu" not in net.gen.columns:
            net.gen.loc[:, "rdss_pu"] = pd.Series()
        net.gen.at[index, "xdss_pu"] = float(xdss_pu)

    net = _create_column_and_set_value(net, index, rdss_pu, "rdss_pu", "gen")

    return index


def create_gens(net, buses, p_mw, vm_pu=1., sn_mva=nan, name=None, index=None, max_q_mvar=None,
               min_q_mvar=None, min_p_mw=None, max_p_mw=None, min_vm_pu=None, max_vm_pu=None,
               scaling=1., type=None, slack=False, controllable=None, vn_kv=None,
               xdss_pu=None, rdss_pu=None, cos_phi=None, in_service=True, **kwargs):
    """
    Adds generators to the specified buses network.

    Generators are always modelled as voltage controlled PV nodes, which is why the input parameter
    is active power and a voltage set point. If you want to model a generator as PQ load with fixed
    reactive power and variable voltage, please use a static generator instead.

    INPUT:
        **net** - The net within this generator should be created

        **buses** (list of int) - The bus ids to which the generators are connected

    OPTIONAL:
        **p_mw** (list of float, default 0) - The active power of the generator (positive for generation!)

        **vm_pu** (list of float, default 0) - The voltage set point of the generator.

        **sn_mva** (list of float, None) - Nominal power of the generator

        **name** (list of string, None) - The name for this generator

        **index** (list of int, None) - Force a specified ID if it is available. If None, the index one \
            higher than the highest already existing index is selected.

        **scaling** (list of float, 1.0) - scaling factor which for the active power of the generator

        **type** (list of string, None) - type variable to classify generators

        **controllable** (bool, NaN) - True: p_mw, q_mvar and vm_pu limits are enforced for this generator in OPF
                                        False: p_mw and vm_pu setpoints are enforced and *limits are ignored*.
                                        defaults to True if "controllable" column exists in DataFrame
        powerflow

        **vn_kv** (list of float, NaN) - Rated voltage of the generator for short-circuit calculation

        **xdss_pu** (list of float, NaN) - Subtransient generator reactance for short-circuit calculation

        **rdss_pu** (list of float, NaN) - Subtransient generator resistance for short-circuit calculation

        **cos_phi** (list of float, NaN) - Rated cosine phi of the generator for short-circuit calculation

        **in_service** (bool, True) - True for in_service or False for out of service

        **max_p_mw** (list of float, default NaN) - Maximum active power injection - necessary for OPF

        **min_p_mw** (list of float, default NaN) - Minimum active power injection - necessary for OPF

        **max_q_mvar** (list of float, default NaN) - Maximum reactive power injection - necessary for OPF

        **min_q_mvar** (list of float, default NaN) - Minimum reactive power injection - necessary for OPF

        **min_vm_pu** (list of float, default NaN) - Minimum voltage magnitude. If not set the bus voltage limit is taken.
                                           - necessary for OPF.

        **max_vm_pur** (list of float, default NaN) - Maximum voltage magnitude. If not set the bus voltage limit is taken.
                                            - necessary for OPF

    OUTPUT:
        **index** (int) - The unique ID of the created generator

    EXAMPLE:
        create_gen(net, 1, p_mw = 120, vm_pu = 1.02)

    """
    if np_any(~isin(buses, net["bus"].index.values)):
        bus_not_exist = set(buses) - set(net["bus"].index.values)
        raise UserWarning("Cannot attach to buses %s, they does not exist" % bus_not_exist)

    if index is None:
        bid = get_free_id(net["gen"])
        index = arange(bid, bid + len(buses), 1)
    elif np_any(isin(index, net["gen"].index.values)):
        raise UserWarning("gens with the ids %s already exists"
                          % net["gen"].index.values[isin(net["gen"].index.values, index)])

    # store dtypes
    dtypes = net.gen.dtypes

    dd = pd.DataFrame(index=index, columns=net.gen.columns)
    dd["bus"] = buses
    dd["p_mw"] = p_mw
    dd["vm_pu"] = vm_pu
    dd["sn_mva"] = sn_mva
    dd["scaling"] = scaling
    dd["in_service"] = in_service
    dd["name"] = name
    dd["type"] = type
    dd["slack"] = slack

    if min_p_mw is not None:
        dd["min_p_mw"] = min_p_mw
        dd["min_p_mw"] = dd["min_p_mw"].astype(float)
    if max_p_mw is not None:
        dd["max_p_mw"] = max_p_mw
        dd["max_p_mw"] = dd["max_p_mw"].astype(float)
    if min_q_mvar is not None:
        dd["min_q_mvar"] = min_q_mvar
        dd["min_q_mvar"] = dd["min_q_mvar"].astype(float)
    if max_q_mvar is not None:
        dd["max_q_mvar"] = max_q_mvar
        dd["max_q_mvar"] = dd["max_q_mvar"].astype(float)
    if min_vm_pu is not None:
        dd["min_vm_pu"] = min_vm_pu
        dd["min_vm_pu"] = dd["min_vm_pu"].astype(float)
    if max_vm_pu is not None:
        dd["max_vm_pu"] = max_vm_pu
        dd["max_vm_pu"] = dd["max_vm_pu"].astype(float)
    if vn_kv is not None:
        dd["vn_kv"] = vn_kv
        dd["vn_kv"] = dd["vn_kv"].astype(float)
    if cos_phi is not None:
        dd["cos_phi"] = cos_phi
        dd["cos_phi"] = dd["cos_phi"].astype(float)
    if xdss_pu is not None:
        dd["xdss_pu"] = xdss_pu
        dd["xdss_pu"] = dd["xdss_pu"].astype(float)
    if rdss_pu is not None:
        dd["rdss_pu"] = rdss_pu
        dd["rdss_pu"] = dd["rdss_pu"].astype(float)
    if controllable is not None:
        dd["controllable"] = controllable
        dd["controllable"] = dd["controllable"].astype(bool).fillna(False)


    # and preserve dtypes
    dd = dd.assign(**kwargs)
    net["gen"] = net["gen"].append(dd)

    _preserve_dtypes(net.gen, dtypes)

    return index

<<<<<<< HEAD
def create_motor(net, bus, pn_mech_mw, cos_phi=nan, vn_kv=nan, efficiency_percent=100.,
                 loading_percent=100., name=None, lrc_pu=nan, scaling=1.0,
                 rx=nan, index=None, in_service=True, cos_phi_n=nan,
=======
def create_motor(net, bus, pn_mech_mw, cos_phi, efficiency_percent=100.,
                 loading_percent=100., name=None, lrc_pu=nan, scaling=1.0,
				 vn_kv=nan, rx=nan, index=None, in_service=True,
				 cos_phi_n=nan,
>>>>>>> b3612b5a
                 efficiency_n_percent=nan):
    """
    Adds a motor to the network.


    INPUT:
        **net** - The net within this motor should be created

        **bus** (int) - The bus id to which the motor is connected
<<<<<<< HEAD
        
        **pn_mech_mw** (float) - Mechanical rated power of the motor


    OPTIONAL:

        **name** (string, None) - The name for this motor

        **cos_phi** (float, nan) - cosine phi at current operating point

        **cos_phi_n** (float) - cosine phi at rated power of the motor for short-circuit calculation

        **efficiency_percent** (float, 100) - Efficiency in percent at current operating point

        **efficiency_n_percent** (float, 100) - Efficiency in percent at rated power for short-circuit calculation

=======

        **pn_mech_mw** (float) - Mechanical rated power of the motor

        **cos_phi** (float, nan) - cosine phi at current operating point

    OPTIONAL:

		**name** (string, None) - The name for this motor

        **efficiency_percent** (float, 100) - Efficiency in percent at current operating point

>>>>>>> b3612b5a
        **loading_percent** (float, 100) - The mechanical loading in percentage of the rated mechanical power

        **scaling** (float, 1.0) - scaling factor which for the active power of the motor

<<<<<<< HEAD
=======
		**cos_phi_n** (float, nan) - cosine phi at rated power of the motor for short-circuit calculation

        **efficiency_n_percent** (float, 100) - Efficiency in percent at rated power for short-circuit calculation

>>>>>>> b3612b5a
        **lrc_pu** (float, nan) - locked rotor current in relation to the rated motor current

        **rx** (float, nan) - R/X ratio of the motor for short-circuit calculation.

        **vn_kv** (float, NaN) - Rated voltage of the motor for short-circuit calculation
<<<<<<< HEAD
        
        **in_service** (bool, True) - True for in_service or False for out of service
        
=======

        **in_service** (bool, True) - True for in_service or False for out of service

>>>>>>> b3612b5a
        **index** (int, None) - Force a specified ID if it is available. If None, the index one \
            higher than the highest already existing index is selected.

    OUTPUT:
        **index** (int) - The unique ID of the created motor

    EXAMPLE:
<<<<<<< HEAD
        create_motor(net, 1, p_mech_mw = 0.120, cos_ph=0.9, vn_kv=0.6, efficiency_percent=90, loading_percent=40, lrc_pu=6.0)
=======
        create_motor(net, 1, pn_mech_mw = 0.120, cos_ph=0.9, vn_kv=0.6, efficiency_percent=90, loading_percent=40, lrc_pu=6.0)
>>>>>>> b3612b5a

    """
    if bus not in net["bus"].index.values:
        raise UserWarning("Cannot attach to bus %s, bus does not exist" % bus)

    if index is None:
        index = get_free_id(net["motor"])

    if index in net["motor"].index:
        raise UserWarning("A motor with the id %s already exists" % index)

    # store dtypes
    dtypes = net.motor.dtypes

    columns = ["name", "bus", "pn_mech_mw", "cos_phi", "cos_phi_n", "vn_kv", "rx",
               "efficiency_n_percent", "efficiency_percent", "loading_percent",
               "lrc_pu", "scaling", "in_service"]
    variables = [name, bus, pn_mech_mw, cos_phi, cos_phi_n, vn_kv, rx, efficiency_n_percent,
                 efficiency_percent, loading_percent, lrc_pu, scaling, bool(in_service)]
    net.motor.loc[index, columns] = variables

    # and preserve dtypes
    _preserve_dtypes(net.motor, dtypes)
<<<<<<< HEAD
    
=======

>>>>>>> b3612b5a
    return index


def create_ext_grid(net, bus, vm_pu=1.0, va_degree=0., name=None, in_service=True,
                    s_sc_max_mva=nan, s_sc_min_mva=nan, rx_max=nan, rx_min=nan,
                    max_p_mw=nan, min_p_mw=nan, max_q_mvar=nan, min_q_mvar=nan,
                    index=None, r0x0_max=nan, x0x_max=nan, **kwargs):
    """
    Creates an external grid connection.

    External grids represent the higher level power grid connection and are modelled as the slack
    bus in the power flow calculation.

    INPUT:
        **net** - pandapower network

        **bus** (int) - bus where the slack is connected

    OPTIONAL:
        **vm_pu** (float, default 1.0) - voltage at the slack node in per unit

        **va_degree** (float, default 0.) - voltage angle at the slack node in degrees*

        **name** (string, default None) - name of of the external grid

        **in_service** (boolean) - True for in_service or False for out of service

        **s_sc_max_mva** (float, NaN) - maximal short circuit apparent power to calculate internal \
            impedance of ext_grid for short circuit calculations

        **s_sc_min_mva** (float, NaN) - minimal short circuit apparent power to calculate internal \
            impedance of ext_grid for short circuit calculations

        **rx_max** (float, NaN) - maximal R/X-ratio to calculate internal impedance of ext_grid \
            for short circuit calculations

        **rx_min** (float, NaN) - minimal R/X-ratio to calculate internal impedance of ext_grid \
            for short circuit calculations

        **max_p_mw** (float, NaN) - Maximum active power injection. Only respected for OPF

        **min_p_mw** (float, NaN) - Minimum active power injection. Only respected for OPF

        **max_q_mvar** (float, NaN) - Maximum reactive power injection. Only respected for OPF

        **min_q_mvar** (float, NaN) - Minimum reactive power injection. Only respected for OPF

        **r0x0_max** (float, NaN) - maximal R/X-ratio to calculate Zero sequence
        internal impedance of ext_grid

        **x0x_max** (float, NaN) - maximal X0/X-ratio to calculate Zero sequence
        internal impedance of ext_grid

        ** only considered in loadflow if calculate_voltage_angles = True

    EXAMPLE:
        create_ext_grid(net, 1, voltage = 1.03)

        For three phase load flow

        create_ext_grid(net, 1, voltage = 1.03,s_sc_max_mva= 1000, rx_max=0.1,r0x0_max=0.1,x0x_max= 1.0 )
    """
    if bus not in net["bus"].index.values:
        raise UserWarning("Cannot attach to bus %s, bus does not exist" % bus)

    if index is not None and index in net["ext_grid"].index:
        raise UserWarning("An external grid with with index %s already exists" % index)

    if index is None:
        index = get_free_id(net["ext_grid"])

    # store dtypes
    dtypes = net.ext_grid.dtypes

    net.ext_grid.loc[index, ["bus", "name", "vm_pu", "va_degree", "in_service"]] = \
        [bus, name, vm_pu, va_degree, bool(in_service)]

    if not isnan(s_sc_max_mva):
        if "s_sc_max_mva" not in net.ext_grid.columns:
            net.ext_grid.loc[:, "s_sc_max_mva"] = pd.Series()

        net.ext_grid.at[index, "s_sc_max_mva"] = float(s_sc_max_mva)

    if not isnan(s_sc_min_mva):
        if "s_sc_min_mva" not in net.ext_grid.columns:
            net.ext_grid.loc[:, "s_sc_min_mva"] = pd.Series()

        net.ext_grid.at[index, "s_sc_min_mva"] = float(s_sc_min_mva)

    if not isnan(rx_min):
        if "rx_min" not in net.ext_grid.columns:
            net.ext_grid.loc[:, "rx_min"] = pd.Series()

        net.ext_grid.at[index, "rx_min"] = float(rx_min)

    if not isnan(rx_max):
        if "rx_max" not in net.ext_grid.columns:
            net.ext_grid.loc[:, "rx_max"] = pd.Series()

        net.ext_grid.at[index, "rx_max"] = float(rx_max)

    if not isnan(min_p_mw):
        if "min_p_mw" not in net.ext_grid.columns:
            net.ext_grid.loc[:, "min_p_mw"] = pd.Series()

        net.ext_grid.loc[index, "min_p_mw"] = float(min_p_mw)

    if not isnan(max_p_mw):
        if "max_p_mw" not in net.ext_grid.columns:
            net.ext_grid.loc[:, "max_p_mw"] = pd.Series()

        net.ext_grid.loc[index, "max_p_mw"] = float(max_p_mw)

    if not isnan(min_q_mvar):
        if "min_q_mvar" not in net.ext_grid.columns:
            net.ext_grid.loc[:, "min_q_mvar"] = pd.Series()

        net.ext_grid.loc[index, "min_q_mvar"] = float(min_q_mvar)

    if not isnan(max_q_mvar):
        if "max_q_mvar" not in net.ext_grid.columns:
            net.ext_grid.loc[:, "max_q_mvar"] = pd.Series()

        net.ext_grid.loc[index, "max_q_mvar"] = float(max_q_mvar)
    if not isnan(x0x_max):
        if "x0x_max" not in net.ext_grid.columns:
            net.ext_grid.loc[:, "x0x_max"] = pd.Series()

        net.ext_grid.loc[index, "x0x_max"] = float(x0x_max)
    if not isnan(r0x0_max):
        if "r0x0_max" not in net.ext_grid.columns:
            net.ext_grid.loc[:, "r0x0_max"] = pd.Series()

        net.ext_grid.loc[index, "r0x0_max"] = float(r0x0_max)
        # and preserve dtypes
    _preserve_dtypes(net.ext_grid, dtypes)
    return index


def create_line(net, from_bus, to_bus, length_km, std_type, name=None, index=None, geodata=None,
                df=1., parallel=1, in_service=True, max_loading_percent=nan, alpha=None,
                temperature_degree_celsius=None):
    """
    Creates a line element in net["line"]
    The line parameters are defined through the standard type library.


    INPUT:
        **net** - The net within this line should be created

        **from_bus** (int) - ID of the bus on one side which the line will be connected with

        **to_bus** (int) - ID of the bus on the other side which the line will be connected with

        **length_km** (float) - The line length in km

        **std_type** (string) - Name of a standard linetype :

                                - Pre-defined in standard_linetypes

                                **or**

                                - Customized std_type made using **create_std_type()**

    OPTIONAL:
        **name** (string, None) - A custom name for this line

        **index** (int, None) - Force a specified ID if it is available. If None, the index one \
            higher than the highest already existing index is selected.

        **geodata**
        (array, default None, shape= (,2L)) -
        The linegeodata of the line. The first row should be the coordinates
        of bus a and the last should be the coordinates of bus b. The points
        in the middle represent the bending points of the line

        **in_service** (boolean, True) - True for in_service or False for out of service

        **df** (float, 1) - derating factor: maximal current of line in relation to nominal current \
            of line (from 0 to 1)

        **parallel** (integer, 1) - number of parallel line systems

        **max_loading_percent (float)** - maximum current loading (only needed for OPF)

    OUTPUT:
        **index** (int) - The unique ID of the created line

    EXAMPLE:
        create_line(net, "line1", from_bus = 0, to_bus = 1, length_km=0.1,  std_type="NAYY 4x50 SE")

    """

    # check if bus exist to attach the line to
    for b in [from_bus, to_bus]:
        if b not in net["bus"].index.values:
            raise UserWarning("Line %s tries to attach to non-existing bus %s" % (name, b))

    if index is None:
        index = get_free_id(net["line"])

    if index in net["line"].index:
        raise UserWarning("A line with index %s already exists" % index)

    v = {
        "name": name, "length_km": length_km, "from_bus": from_bus,
        "to_bus": to_bus, "in_service": bool(in_service), "std_type": std_type,
        "df": df, "parallel": parallel
    }

    lineparam = load_std_type(net, std_type, "line")
    v.update({
        "r_ohm_per_km": lineparam["r_ohm_per_km"],
        "x_ohm_per_km": lineparam["x_ohm_per_km"],
        "c_nf_per_km": lineparam["c_nf_per_km"],
        "max_i_ka": lineparam["max_i_ka"]
    })
    v["g_us_per_km"] = lineparam["g_us_per_km"] if "g_us_per_km" in lineparam else 0.

    if "type" in lineparam:
        v["type"] = lineparam["type"]

    # if net.line column already has alpha, add it from std_type
    if "alpha" in net.line.columns and "alpha" in lineparam:
        v["alpha"] = lineparam["alpha"]

    # store dtypes
    dtypes = net.line.dtypes

    net.line.loc[index, list(v.keys())] = list(v.values())

    # and preserve dtypes
    _preserve_dtypes(net.line, dtypes)

    if geodata is not None:
        net["line_geodata"].loc[index, "coords"] = None
        net["line_geodata"].at[index, "coords"] = geodata

    if not isnan(max_loading_percent):
        if "max_loading_percent" not in net.line.columns:
            net.line.loc[:, "max_loading_percent"] = pd.Series()

        net.line.loc[index, "max_loading_percent"] = float(max_loading_percent)

    if alpha is not None:
        if "alpha" not in net.line.columns:
            net.line.loc[:, "alpha"] = pd.Series()
        net.line.loc[index, "alpha"] = alpha

    if temperature_degree_celsius is not None:
        if "temperature_degree_celsius" not in net.line.columns:
            net.line.loc[:, "temperature_degree_celsius"] = pd.Series()
        net.line.loc[index, "temperature_degree_celsius"] = temperature_degree_celsius

    return index


def create_line_from_parameters(net, from_bus, to_bus, length_km, r_ohm_per_km, x_ohm_per_km,
                                c_nf_per_km, max_i_ka,
                                name=None, index=None, type=None,
                                geodata=None, in_service=True, df=1.,
                                parallel=1, g_us_per_km=0.,
                                max_loading_percent=nan, alpha=None,
                                temperature_degree_celsius=None,
                                r0_ohm_per_km=nan, x0_ohm_per_km=nan,
                                c0_nf_per_km=nan, g0_us_per_km=0,
                                endtemp_degree=None, **kwargs):
    """
    Creates a line element in net["line"] from line parameters.

    INPUT:
        **net** - The net within this line should be created

        **from_bus** (int) - ID of the bus on one side which the line will be connected with

        **to_bus** (int) - ID of the bus on the other side which the line will be connected with

        **length_km** (float) - The line length in km

        **r_ohm_per_km** (float) - line resistance in ohm per km

        **x_ohm_per_km** (float) - line reactance in ohm per km

        **c_nf_per_km** (float) - line capacitance in nano Farad per km

        **r0_ohm_per_km** (float) - zero sequence line resistance in ohm per km

        **x0_ohm_per_km** (float) - zero sequence line reactance in ohm per km

        **c0_nf_per_km** (float) - zero sequence line capacitance in nano Farad per km

        **max_i_ka** (float) - maximum thermal current in kilo Ampere

    OPTIONAL:
        **name** (string, None) - A custom name for this line

        **index** (int, None) - Force a specified ID if it is available. If None, the index one \
            higher than the highest already existing index is selected.

        **in_service** (boolean, True) - True for in_service or False for out of service

        **type** (str, None) - type of line ("ol" for overhead line or "cs" for cable system)

        **df** (float, 1) - derating factor: maximal current of line in relation to nominal current \
            of line (from 0 to 1)

        **g_us_per_km** (float, 0) - dielectric conductance in micro Siemens per km

        **g0_us_per_km** (float, 0) - zero sequence dielectric conductance in micro Siemens per km

        **parallel** (integer, 1) - number of parallel line systems

        **geodata**
        (array, default None, shape= (,2L)) -
        The linegeodata of the line. The first row should be the coordinates
        of bus a and the last should be the coordinates of bus b. The points
        in the middle represent the bending points of the line

        **max_loading_percent (float)** - maximum current loading (only needed for OPF)

    OUTPUT:
        **index** (int) - The unique ID of the created line

    EXAMPLE:
        create_line_from_parameters(net, "line1", from_bus = 0, to_bus = 1, lenght_km=0.1,
        r_ohm_per_km = .01, x_ohm_per_km = 0.05, c_nf_per_km = 10,
        max_i_ka = 0.4)

    """

    # check if bus exist to attach the line to
    for b in [from_bus, to_bus]:
        if b not in net["bus"].index.values:
            raise UserWarning("Line %s tries to attach to non-existing bus %s"
                              % (name, b))

    if index is None:
        index = get_free_id(net["line"])
    if index in net["line"].index:
        raise UserWarning("A line with index %s already exists" % index)

    # store dtypes
    dtypes = net.line.dtypes
    v = {
        "name": name, "length_km": length_km, "from_bus": from_bus,
        "to_bus": to_bus, "in_service": bool(in_service), "std_type": None,
        "df": df, "r_ohm_per_km": r_ohm_per_km, "x_ohm_per_km": x_ohm_per_km,
        "c_nf_per_km": c_nf_per_km, "max_i_ka": max_i_ka, "parallel": parallel, "type": type,
        "g_us_per_km": g_us_per_km
    }

    net.line.loc[index, list(v.keys())] = list(v.values())

    if not (isnan(r0_ohm_per_km) and isnan(x0_ohm_per_km) and isnan(c0_nf_per_km)):
        if "r0_ohm_per_km" not in net.line.columns:
            net.line.loc[:, "r0_ohm_per_km"] = pd.Series()

        net.line.loc[index, "r0_ohm_per_km"] = float(r0_ohm_per_km)
        if "x0_ohm_per_km" not in net.line.columns:
            net.line.loc[:, "x0_ohm_per_km"] = pd.Series()

        net.line.loc[index, "x0_ohm_per_km"] = float(x0_ohm_per_km)
        if "c0_nf_per_km" not in net.line.columns:
            net.line.loc[:, "c0_nf_per_km"] = pd.Series()

        net.line.loc[index, "c0_nf_per_km"] = float(c0_nf_per_km)

    # and preserve dtypes
    _preserve_dtypes(net.line, dtypes)

    if geodata is not None:
        net["line_geodata"].loc[index, "coords"] = None
        net["line_geodata"].at[index, "coords"] = geodata

    if not isnan(max_loading_percent):
        if "max_loading_percent" not in net.line.columns:
            net.line.loc[:, "max_loading_percent"] = pd.Series()

        net.line.loc[index, "max_loading_percent"] = float(max_loading_percent)

    if alpha is not None:
        if "alpha" not in net.line.columns:
            net.line.loc[:, "alpha"] = pd.Series()
        net.line.loc[index, "alpha"] = alpha

    if temperature_degree_celsius is not None:
        if "temperature_degree_celsius" not in net.line.columns:
            net.line.loc[:, "temperature_degree_celsius"] = pd.Series()
        net.line.loc[index, "temperature_degree_celsius"] = temperature_degree_celsius

    if endtemp_degree is not None:
        if "endtemp_degree" not in net.line.columns:
            net.line.loc[:, "endtemp_degree"] = pd.Series()
        net.line.loc[index, "endtemp_degree"] = endtemp_degree

    return index


def create_lines_from_parameters(net, from_buses, to_buses, length_km, r_ohm_per_km, x_ohm_per_km,
                                 c_nf_per_km, max_i_ka,
                                 name=None, index=None, type=None,
                                 geodata=None, in_service=True, df=1.,
                                 parallel=1, g_us_per_km=0.,
                                 max_loading_percent=None, alpha=None,
                                 temperature_degree_celsius=None,
                                 r0_ohm_per_km=None, x0_ohm_per_km=None,
                                 c0_nf_per_km=None, g0_us_per_km=None, **kwargs):
    """
    Convenience function for creating many lines at once. Parameters 'from_buses' and 'to_buses'
        must be arrays of equal length. Other parameters may be either arrays of the same length or
        single or values.

    INPUT:
        **net** - The net within this line should be created

        **from_bus** (list of int) - ID of the bus on one side which the line will be connected with

        **to_bus** (list of int) - ID of the bus on the other side which the line will be connected with

        **length_km** (list of float) - The line length in km

        **r_ohm_per_km** (list of float) - line resistance in ohm per km

        **x_ohm_per_km** (list of float) - line reactance in ohm per km

        **c_nf_per_km** (list of float) - line capacitance in nano Farad per km

        **r0_ohm_per_km** (list of float) - zero sequence line resistance in ohm per km

        **x0_ohm_per_km** (list of float) - zero sequence line reactance in ohm per km

        **c0_nf_per_km** (list of float) - zero sequence line capacitance in nano Farad per km

        **max_i_ka** (list of float) - maximum thermal current in kilo Ampere

    OPTIONAL:
        **name** (string, None) - A custom name for this line

        **index** (int, None) - Force a specified ID if it is available. If None, the index one \
            higher than the highest already existing index is selected.

        **in_service** (boolean, True) - True for in_service or False for out of service

        **type** (str, None) - type of line ("ol" for overhead line or "cs" for cable system)

        **df** (float, 1) - derating factor: maximal current of line in relation to nominal current \
            of line (from 0 to 1)

        **g_us_per_km** (float, 0) - dielectric conductance in micro Siemens per km

        **g0_us_per_km** (float, 0) - zero sequence dielectric conductance in micro Siemens per km

        **parallel** (integer, 1) - number of parallel line systems

        **geodata**
        (array, default None, shape= (,2L)) -
        The linegeodata of the line. The first row should be the coordinates
        of bus a and the last should be the coordinates of bus b. The points
        in the middle represent the bending points of the line

        **max_loading_percent (float)** - maximum current loading (only needed for OPF)

    OUTPUT:
        **index** (int) - The unique ID of the created line

    EXAMPLE:
        create_line_from_parameters(net, "line1", from_bus = 0, to_bus = 1, lenght_km=0.1,
        r_ohm_per_km = .01, x_ohm_per_km = 0.05, c_nf_per_km = 10,
        max_i_ka = 0.4)

    """
    nr_lines = len(from_buses)
    if index is not None:
        if any(isin(index, net.line.index)):
            index_in = set(index) & set(net.line.index)
            raise UserWarning("Lines with indexes %s already exists" % index_in)
    else:
        lid = get_free_id(net["line"])
        index = arange(lid, lid + nr_lines, 1)

    if not(all(isin(from_buses, net.bus.index))) > 0:
        bus_not_exist = set(from_buses) - set(net.bus.index)
        raise UserWarning("Lines trying to attach to non existing buses %s" % bus_not_exist)
    if not(all(isin(to_buses, net.bus.index))) > 0:
        bus_not_exist = set(to_buses) - set(net.bus.index)
        raise UserWarning("Lines trying to attach to non existing buses %s" % bus_not_exist)

    dtypes = net.line.dtypes

    dd = pd.DataFrame(index=index, columns=net.line.columns)

    # user defined params
    dd["from_bus"] = from_buses
    dd["to_bus"] = to_buses
    dd["length_km"] = length_km
    dd["type"] = type
    dd["r_ohm_per_km"] = r_ohm_per_km
    dd["x_ohm_per_km"] = x_ohm_per_km
    dd["c_nf_per_km"] = c_nf_per_km
    dd["max_i_ka"] = max_i_ka
    dd["g_us_per_km"] = g_us_per_km

    # optional params
    dd["name"] = name
    dd["df"] = df
    dd["parallel"] = parallel
    dd["in_service"] = in_service

    if r0_ohm_per_km is not None:
        dd["r0_ohm_per_km"] = r0_ohm_per_km
        dd["r0_ohm_per_km"] = dd["r0_ohm_per_km"].astype(float)

    if x0_ohm_per_km is not None:
        dd["x0_ohm_per_km"] = x0_ohm_per_km
        dd["x0_ohm_per_km"] = dd["x0_ohm_per_km"].astype(float)

    if c0_nf_per_km is not None:
        dd["c0_nf_per_km"] = c0_nf_per_km
        dd["c0_nf_per_km"] = dd["c0_nf_per_km"].astype(float)

    if g0_us_per_km is not None:
        dd["g0_us_per_km"] = g0_us_per_km
        dd["g0_us_per_km"] = dd["g0_us_per_km"].astype(float)

    if max_loading_percent is not None:
        dd["max_loading_percent"] = max_loading_percent
        dd["max_loading_percent"] = dd["max_loading_percent"].astype(float)

    if temperature_degree_celsius is not None:
        dd["temperature_degree_celsius"] = temperature_degree_celsius
        dd["temperature_degree_celsius"] = dd["temperature_degree_celsius"].astype(float)

    if alpha is not None:
        dd["alpha"] = alpha
        dd["alpha"] = dd["alpha"].astype(float)

    dd = dd.assign(**kwargs)

    # extend the lines by the frame we just created
    if version.parse(pd.__version__) >= version.parse("0.23"):
        net["line"] = net["line"].append(dd, sort=False)
    else:
        # prior to pandas 0.23 there was no explicit parameter (instead it was standard behavior)
        net["line"] = net["line"].append(dd)

    _preserve_dtypes(net.line, dtypes)

    if geodata is not None:
        dtypes = net.line_geodata.dtypes
        df = pd.DataFrame(index=index, columns=net.line_geodata.columns)
        # works with single or multiple lists of coordinates
        if len(geodata[0]) == 2 and not hasattr(geodata[0][0], "__iter__"):
            # geodata is a single list of coordinates
            df["coords"] = [geodata] * len(index)
        else:
            # geodata is multiple lists of coordinates
            df["coords"] = geodata

        if version.parse(pd.__version__) >= version.parse("0.23"):
            net.line_geodata = net.line_geodata.append(df, sort=False)
        else:
            # prior to pandas 0.23 there was no explicit parameter (instead it was standard behavior)
            net.line_geodata = net.line_geodata.append(df)

        _preserve_dtypes(net.line_geodata, dtypes)

    return index


def create_lines(net, from_buses, to_buses, length_km, std_type, name=None, index=None, geodata=None,
                 df=1., parallel=1, in_service=True, max_loading_percent=nan):
    """ Convenience function for creating many lines at once. Parameters 'from_buses' and 'to_buses'
        must be arrays of equal length. Other parameters may be either arrays of the same length or
        single or values. In any case the line parameters are defined through a single standard
        type, so all lines have the same standard type.


        INPUT:
            **net** - The net within this line should be created

            **from_buses** (list of int) - ID of the bus on one side which the line will be connected with

            **to_buses** (list of int) - ID of the bus on the other side which the line will be connected with

            **length_km** (list of float) - The line length in km

            **std_type** (string) - The linetype of the lines.

        OPTIONAL:
            **name** (list of string, None) - A custom name for this line

            **index** (list of int, None) - Force a specified ID if it is available. If None, the index one \
                higher than the highest already existing index is selected.

            **geodata**
            (list of arrays, default None, shape of arrays (,2L)) -
            The linegeodata of the line. The first row should be the coordinates
            of bus a and the last should be the coordinates of bus b. The points
            in the middle represent the bending points of the line

            **in_service** (list of boolean, True) - True for in_service or False for out of service

            **df** (list of float, 1) - derating factor: maximal current of line in relation to nominal current \
                of line (from 0 to 1)

            **parallel** (list of integer, 1) - number of parallel line systems

            **max_loading_percent (list of float)** - maximum current loading (only needed for OPF)

        OUTPUT:
            **index** (list of int) - The unique ID of the created line

        EXAMPLE:
            create_line(net, "line1", from_bus = 0, to_bus = 1, length_km=0.1,  std_type="NAYY 4x50 SE")

    """

    nr_lines = len(from_buses)
    if index is not None:
        for idx in index:
            if idx in net.line.index:
                raise UserWarning("A line with index %s already exists" % index)
    else:
        lid = get_free_id(net["line"])
        index = arange(lid, lid + nr_lines, 1)

    dtypes = net.line.dtypes

    dd = pd.DataFrame(index=index, columns=net.line.columns)

    # user defined params
    dd["from_bus"] = from_buses
    dd["to_bus"] = to_buses
    dd["length_km"] = length_km
    dd["std_type"] = std_type

    # add std type data
    lineparam = load_std_type(net, std_type, "line")
    dd["r_ohm_per_km"] = lineparam["r_ohm_per_km"]
    dd["x_ohm_per_km"] = lineparam["x_ohm_per_km"]
    dd["c_nf_per_km"] = lineparam["c_nf_per_km"]
    dd["max_i_ka"] = lineparam["max_i_ka"]
    dd["g_us_per_km"] = lineparam["g_us_per_km"] if "g_us_per_km" in lineparam else 0.
    if "type" in lineparam:
        dd["type"] = lineparam["type"]

    # optional params
    dd["name"] = name
    dd["df"] = df
    dd["parallel"] = parallel
    dd["in_service"] = in_service

    # extend the lines by the frame we just created
    if version.parse(pd.__version__) >= version.parse("0.23"):
        net["line"] = net["line"].append(dd, sort=False)
    else:
        # prior to pandas 0.23 there was no explicit parameter (instead it was standard behavior)
        net["line"] = net["line"].append(dd)

    if hasattr(max_loading_percent, "__iter__"):
        if "max_loading_percent" not in net.line.columns:
            net.line["max_loading_percent"] = pd.Series(index=net.line.index)
        net.line.loc[index, "max_loading_percent"] = [0 if isnan(ml) else float(ml) for ml in max_loading_percent]
    else:
        if not isnan(max_loading_percent):
            if "max_loading_percent" not in net.line.columns:
                net.line["max_loading_percent"] = pd.Series(index=net.line.index)
            net.line.loc[index, "max_loading_percent"] = max_loading_percent

    _preserve_dtypes(net.line, dtypes)

    if geodata is not None:
        dtypes = net.line_geodata.dtypes
        df = pd.DataFrame(index=index, columns=net.line_geodata.columns)
        # works with single or multiple lists of coordinates
        if len(geodata[0]) == 2 and not hasattr(geodata[0][0], "__iter__"):
            # geodata is a single list of coordinates
            df["coords"] = [geodata] * len(index)
        else:
            # geodata is multiple lists of coordinates
            df["coords"] = geodata

        if version.parse(pd.__version__) >= version.parse("0.23"):
            net.line_geodata = net.line_geodata.append(df, sort=False)
        else:
            # prior to pandas 0.23 there was no explicit parameter (instead it was standard behavior)
            net.line_geodata = net.line_geodata.append(df)

        _preserve_dtypes(net.line_geodata, dtypes)

    return index


def create_transformer(net, hv_bus, lv_bus, std_type, name=None, tap_pos=nan, in_service=True,
                       index=None, max_loading_percent=nan, parallel=1, df=1.):
    """
    Creates a two-winding transformer in table net["trafo"].
    The trafo parameters are defined through the standard type library.

    INPUT:
        **net** - The net within this transformer should be created

        **hv_bus** (int) - The bus on the high-voltage side on which the transformer will be \
            connected to

        **lv_bus** (int) - The bus on the low-voltage side on which the transformer will be \
            connected to

        **std_type** -  The used standard type from the standard type library

    **Zero sequence parameters** (Added through std_type For Three phase load flow) :

        **vk0_percent** - zero sequence relative short-circuit voltage

        **vkr0_percent** - real part of zero sequence relative short-circuit voltage

        **mag0_percent** - ratio between magnetizing and short circuit impedance (zero sequence)

                            z_mag0 / z0

        **mag0_rx**  - zero sequence magnetizing r/x  ratio

        **si0_hv_partial** - zero sequence short circuit impedance  distribution in hv side

    OPTIONAL:
        **name** (string, None) - A custom name for this transformer

        **tap_pos** (int, nan) - current tap position of the transformer. Defaults to the medium \
            position (tap_neutral)

        **in_service** (boolean, True) - True for in_service or False for out of service

        **index** (int, None) - Force a specified ID if it is available. If None, the index one \
            higher than the highest already existing index is selected.

        **max_loading_percent (float)** - maximum current loading (only needed for OPF)

        **parallel** (integer) - number of parallel transformers

        **df** (float) - derating factor: maximal current of transformer in relation to nominal \
            current of transformer (from 0 to 1)

    OUTPUT:
        **index** (int) - The unique ID of the created transformer

    EXAMPLE:
        create_transformer(net, hv_bus = 0, lv_bus = 1, name = "trafo1", std_type = \
            "0.4 MVA 10/0.4 kV")
    """

    # Check if bus exist to attach the trafo to
    for b in [hv_bus, lv_bus]:
        if b not in net["bus"].index.values:
            raise UserWarning("Trafo tries to attach to bus %s" % b)

    if df <= 0:
        raise UserWarning("raiting factor df must be positive: df = %.3f" % df)

    v = {
        "name": name, "hv_bus": hv_bus, "lv_bus": lv_bus,
        "in_service": bool(in_service), "std_type": std_type
    }
    ti = load_std_type(net, std_type, "trafo")

    if index is None:
        index = get_free_id(net["trafo"])

    if index in net["trafo"].index:
        raise UserWarning("A transformer with index %s already exists" % index)

    v.update({
        "sn_mva": ti["sn_mva"],
        "vn_hv_kv": ti["vn_hv_kv"],
        "vn_lv_kv": ti["vn_lv_kv"],
        "vk_percent": ti["vk_percent"],
        "vkr_percent": ti["vkr_percent"],
        "pfe_kw": ti["pfe_kw"],
        "i0_percent": ti["i0_percent"],
        "parallel": parallel,
        "df": df,
        "shift_degree": ti["shift_degree"] if "shift_degree" in ti else 0,
        "tap_phase_shifter": ti["tap_phase_shifter"] if "tap_phase_shifter" in ti
                                                        and pd.notnull(ti["tap_phase_shifter"]) else False
    })
    for tp in ("tap_neutral", "tap_max", "tap_min", "tap_side", "tap_step_percent", "tap_step_degree"):
        if tp in ti:
            v.update({tp: ti[tp]})
    if ("tap_neutral" in v) and (tap_pos is nan):
        v["tap_pos"] = v["tap_neutral"]
    else:
        v["tap_pos"] = tap_pos
        if isinstance(tap_pos, float):
            net.trafo.tap_pos = net.trafo.tap_pos.astype(float)
    # store dtypes
    dtypes = net.trafo.dtypes

    net.trafo.loc[index, list(v.keys())] = list(v.values())

    if not isnan(max_loading_percent):
        if "max_loading_percent" not in net.trafo.columns:
            net.trafo.loc[:, "max_loading_percent"] = pd.Series()

        net.trafo.loc[index, "max_loading_percent"] = float(max_loading_percent)

    # tap_phase_shifter default False
    net.trafo.tap_phase_shifter.fillna(False, inplace=True)

    # and preserve dtypes
    _preserve_dtypes(net.trafo, dtypes)

    return index


def create_transformer_from_parameters(net, hv_bus, lv_bus, sn_mva, vn_hv_kv, vn_lv_kv,
                                       vkr_percent, vk_percent, pfe_kw, i0_percent,
                                       shift_degree=0,
                                       tap_side=None, tap_neutral=nan, tap_max=nan,
                                       tap_min=nan, tap_step_percent=nan, tap_step_degree=nan,
                                       tap_pos=nan, tap_phase_shifter=False, in_service=True,
                                       name=None, vector_group=None, index=None,
                                       max_loading_percent=nan, parallel=1,
                                       df=1., vk0_percent=nan, vkr0_percent=nan,
                                       mag0_percent=nan, mag0_rx=nan,
                                       si0_hv_partial=nan, **kwargs):
    """
    Creates a two-winding transformer in table net["trafo"].
    The trafo parameters are defined through the standard type library.

    INPUT:
        **net** - The net within this transformer should be created

        **hv_bus** (int) - The bus on the high-voltage side on which the transformer will be \
            connected to

        **lv_bus** (int) - The bus on the low-voltage side on which the transformer will be \
            connected to

        **sn_mva** (float) - rated apparent power

        **vn_hv_kv** (float) - rated voltage on high voltage side

        **vn_lv_kv** (float) - rated voltage on low voltage side

        **vkr_percent** (float) - real part of relative short-circuit voltage

        **vk_percent** (float) - relative short-circuit voltage

        **pfe_kw** (float)  - iron losses in kW

        **i0_percent** (float) - open loop losses in percent of rated current

        **vector_group** (String) - Vector group of the transformer

            HV side is Uppercase letters
            and LV side is lower case

        **vk0_percent** (float) - zero sequence relative short-circuit voltage

        **vkr0_percent** - real part of zero sequence relative short-circuit voltage

        **mag0_percent** - zero sequence magnetizing impedance/ vk0

        **mag0_rx**  - zero sequence magnitizing R/X ratio

        **si0_hv_partial** - Distribution of zero sequence leakage impedances for HV side


    OPTIONAL:

        **in_service** (boolean) - True for in_service or False for out of service

        **parallel** (integer) - number of parallel transformers

        **name** (string) - A custom name for this transformer

        **shift_degree** (float) - Angle shift over the transformer*

        **tap_side** (string) - position of tap changer ("hv", "lv")

        **tap_pos** (int, nan) - current tap position of the transformer. Defaults to the medium \
            position (tap_neutral)

        **tap_neutral** (int, nan) - tap position where the transformer ratio is equal to the ration of \
            the rated voltages

        **tap_max** (int, nan) - maximal allowed tap position

        **tap_min** (int, nan):  minimal allowed tap position

        **tap_step_percent** (float) - tap step size for voltage magnitude in percent

        **tap_step_degree** (float) - tap step size for voltage angle in degree*

        **tap_phase_shifter** (bool) - whether the transformer is an ideal phase shifter*

        **index** (int, None) - Force a specified ID if it is available. If None, the index one \
            higher than the highest already existing index is selected.

        **max_loading_percent (float)** - maximum current loading (only needed for OPF)

        **df** (float) - derating factor: maximal current of transformer in relation to nominal \
            current of transformer (from 0 to 1)

        ** only considered in loadflow if calculate_voltage_angles = True

    OUTPUT:
        **index** (int) - The unique ID of the created transformer

    EXAMPLE:
        create_transformer_from_parameters(net, hv_bus=0, lv_bus=1, name="trafo1", sn_mva=40, \
            vn_hv_kv=110, vn_lv_kv=10, vk_percent=10, vkr_percent=0.3, pfe_kw=30, \
            i0_percent=0.1, shift_degree=30)
    """

    # Check if bus exist to attach the trafo to
    for b in [hv_bus, lv_bus]:
        if b not in net["bus"].index.values:
            raise UserWarning("Trafo tries to attach to bus %s" % b)

    if df <= 0:
        raise UserWarning("derating factor df must be positive: df = %.3f" % df)

    if index is None:
        index = get_free_id(net["trafo"])

    if index in net["trafo"].index:
        raise UserWarning("A transformer with index %s already exists" % index)

    if tap_pos is nan:
        tap_pos = tap_neutral
        # store dtypes
    dtypes = net.trafo.dtypes

    v = {
        "name": name, "hv_bus": hv_bus, "lv_bus": lv_bus,
        "in_service": bool(in_service), "std_type": None, "sn_mva": sn_mva, "vn_hv_kv": vn_hv_kv,
        "vn_lv_kv": vn_lv_kv, "vk_percent": vk_percent, "vkr_percent": vkr_percent,
        "pfe_kw": pfe_kw, "i0_percent": i0_percent, "tap_neutral": tap_neutral,
        "tap_max": tap_max, "tap_min": tap_min, "shift_degree": shift_degree,
        "tap_side": tap_side, "tap_step_percent": tap_step_percent, "tap_step_degree": tap_step_degree,
        "tap_phase_shifter": tap_phase_shifter, "parallel": parallel, "df": df
    }

    if ("tap_neutral" in v) and (tap_pos is nan):
        v["tap_pos"] = v["tap_neutral"]
    else:
        v["tap_pos"] = tap_pos
        if type(tap_pos) == float:
            net.trafo.tap_pos = net.trafo.tap_pos.astype(float)
    net.trafo.loc[index, list(v.keys())] = list(v.values())

    if not (isnan(vk0_percent) and isnan(vkr0_percent) and isnan(mag0_percent) \
            and isnan(mag0_rx) and isnan(si0_hv_partial) and vector_group is None):
        if "vk0_percent" not in net.trafo.columns:
            net.trafo.loc[:, "vk0_percent"] = pd.Series()

        net.trafo.loc[index, "vk0_percent"] = float(vk0_percent)
        if "vkr0_percent" not in net.trafo.columns:
            net.trafo.loc[:, "vkr0_percent"] = pd.Series()

        net.trafo.loc[index, "vkr0_percent"] = float(vkr0_percent)
        if "mag0_percent" not in net.trafo.columns:
            net.trafo.loc[:, "mag0_percent"] = pd.Series()

        net.trafo.loc[index, "mag0_percent"] = float(mag0_percent)
        if "mag0_rx" not in net.trafo.columns:
            net.trafo.loc[:, "mag0_rx"] = pd.Series()

        net.trafo.loc[index, "mag0_rx"] = float(mag0_rx)
        if "si0_hv_partial" not in net.trafo.columns:
            net.trafo.loc[:, "si0_hv_partial"] = pd.Series()

        net.trafo.loc[index, "si0_hv_partial"] = float(si0_hv_partial)
        if "vector_group" not in net.trafo.columns:
            net.trafo.loc[:, "vector_group"] = pd.Series()

        net.trafo.loc[index, "vector_group"] = str(vector_group)
    if not isnan(max_loading_percent):
        if "max_loading_percent" not in net.trafo.columns:
            net.trafo.loc[:, "max_loading_percent"] = pd.Series()

        net.trafo.loc[index, "max_loading_percent"] = float(max_loading_percent)
    # and preserve dtypes
    _preserve_dtypes(net.trafo, dtypes)

    return index


def create_transformers_from_parameters(net, hv_buses, lv_buses, sn_mva, vn_hv_kv, vn_lv_kv,
                                       vkr_percent, vk_percent, pfe_kw, i0_percent,
                                       shift_degree=0,
                                       tap_side=None, tap_neutral=nan, tap_max=nan,
                                       tap_min=nan, tap_step_percent=nan, tap_step_degree=nan,
                                       tap_pos=nan, tap_phase_shifter=False, in_service=True,
                                       name=None, vector_group=None, index=None,
                                       max_loading_percent=None, parallel=1,
                                       df=1., vk0_percent=None, vkr0_percent=None,
                                       mag0_percent=None, mag0_rx=None,
                                       si0_hv_partial=None, **kwargs):
    """
    Creates a two-winding transformer in table net["trafo"].
    The trafo parameters are defined through the standard type library.

    INPUT:
        **net** - The net within this transformer should be created

        **hv_bus** (list of int) - The bus on the high-voltage side on which the transformer will be \
            connected to

        **lv_bus** (list of int) - The bus on the low-voltage side on which the transformer will be \
            connected to

        **sn_mva** (list of float) - rated apparent power

        **vn_hv_kv** (list of float) - rated voltage on high voltage side

        **vn_lv_kv** (list of float) - rated voltage on low voltage side

        **vkr_percent** (list of float) - real part of relative short-circuit voltage

        **vk_percent** (list of float) - relative short-circuit voltage

        **pfe_kw** (list of float)  - iron losses in kW

        **i0_percent** (list of float) - open loop losses in percent of rated current

        **vector_group** (list of String) - Vector group of the transformer

            HV side is Uppercase letters
            and LV side is lower case

        **vk0_percent** (list of float) - zero sequence relative short-circuit voltage

        **vkr0_percent** - (list of float) real part of zero sequence relative short-circuit voltage

        **mag0_percent** - (list of float)  zero sequence magnetizing impedance/ vk0

        **mag0_rx**  - (list of float)  zero sequence magnitizing R/X ratio

        **si0_hv_partial** - (list of float)  Distribution of zero sequence leakage impedances for HV side


    OPTIONAL:

        **in_service** (boolean) - True for in_service or False for out of service

        **parallel** (integer) - number of parallel transformers

        **name** (string) - A custom name for this transformer

        **shift_degree** (float) - Angle shift over the transformer*

        **tap_side** (string) - position of tap changer ("hv", "lv")

        **tap_pos** (int, nan) - current tap position of the transformer. Defaults to the medium \
            position (tap_neutral)

        **tap_neutral** (int, nan) - tap position where the transformer ratio is equal to the ration of \
            the rated voltages

        **tap_max** (int, nan) - maximal allowed tap position

        **tap_min** (int, nan):  minimal allowed tap position

        **tap_step_percent** (float) - tap step size for voltage magnitude in percent

        **tap_step_degree** (float) - tap step size for voltage angle in degree*

        **tap_phase_shifter** (bool) - whether the transformer is an ideal phase shifter*

        **index** (int, None) - Force a specified ID if it is available. If None, the index one \
            higher than the highest already existing index is selected.

        **max_loading_percent (float)** - maximum current loading (only needed for OPF)

        **df** (float) - derating factor: maximal current of transformer in relation to nominal \
            current of transformer (from 0 to 1)

        ** only considered in loadflow if calculate_voltage_angles = True

    OUTPUT:
        **index** (int) - The unique ID of the created transformer

    EXAMPLE:
        create_transformer_from_parameters(net, hv_bus=0, lv_bus=1, name="trafo1", sn_mva=40, \
            vn_hv_kv=110, vn_lv_kv=10, vk_percent=10, vkr_percent=0.3, pfe_kw=30, \
            i0_percent=0.1, shift_degree=30)
    """

    nr_trafo = len(hv_buses)
    if index is not None:
        for idx in index:
            if idx in net.trafo.index:
                raise UserWarning("A trafo with index %s already exists" % idx)
    else:
        tid = get_free_id(net["trafo"])
        index = arange(tid, tid + nr_trafo, 1)

    if not(all(isin(hv_buses, net.bus.index))) > 0:
        bus_not_exist = set(hv_buses) - set(net.bus.index)
        raise UserWarning("Transformer trying to attach to non existing buses %s"
                          % list(bus_not_exist))
    if not(all(isin(lv_buses, net.bus.index))) > 0:
        bus_not_exist = set(lv_buses) - set(net.bus.index)
        raise UserWarning("Transformer trying to attach to non existing buses %s"
                          % list(bus_not_exist))

    new_trafos = pd.DataFrame(index=index, columns=net.trafo.columns)

    # store dtypes
    dtypes = net.trafo.dtypes

    parameters = {
        "name": name, "hv_bus": hv_buses, "lv_bus": lv_buses,
        "in_service": bool(in_service), "std_type": None, "sn_mva": sn_mva, "vn_hv_kv": vn_hv_kv,
        "vn_lv_kv": vn_lv_kv, "vk_percent": vk_percent, "vkr_percent": vkr_percent,
        "pfe_kw": pfe_kw, "i0_percent": i0_percent, "tap_neutral": tap_neutral,
        "tap_max": tap_max, "tap_min": tap_min, "shift_degree": shift_degree, "tap_pos": tap_pos,
        "tap_side": tap_side, "tap_step_percent": tap_step_percent, "tap_step_degree": tap_step_degree,
        "tap_phase_shifter": tap_phase_shifter, "parallel": parallel, "df": df
    }

    new_trafos = new_trafos.assign(**parameters)
    new_trafos["tap_pos"] = new_trafos["tap_pos"].fillna(new_trafos.tap_neutral).astype(float)

    if vk0_percent is not None:
        new_trafos["vk0_percent"] = vk0_percent
        new_trafos["vk0_percent"] = new_trafos["vk0_percent"].astype(float)
    if vkr0_percent is not None:
        new_trafos["vkr0_percent"] = vk0_percent
        new_trafos["vkr0_percent"] = new_trafos["vkr0_percent"].astype(float)
    if mag0_percent is not None:
        new_trafos["mag0_percent"] = mag0_percent
        new_trafos["mag0_percent"] = new_trafos["mag0_percent"].astype(float)
    if mag0_rx is not None:
        new_trafos["mag0_rx"] = mag0_rx
        new_trafos["mag0_rx"] = new_trafos["mag0_rx"].astype(float)
    if si0_hv_partial is not None:
        new_trafos["si0_hv_partial"] = si0_hv_partial
        new_trafos["si0_hv_partial"] = new_trafos["si0_hv_partial"].astype(float)
    if vector_group is not None:
        new_trafos["vector_group"] = vector_group
        new_trafos["vector_group"] = new_trafos["vector_group"].astype(str)
    if max_loading_percent is not None:
        new_trafos["max_loading_percent"] = max_loading_percent
        new_trafos["max_loading_percent"] = new_trafos["max_loading_percent"].astype(float)

    for label, value in kwargs.items():
        new_trafos[label] = value

    net["trafo"] = net["trafo"].append(new_trafos)
    # and preserve dtypes
    _preserve_dtypes(net.trafo, dtypes)

    return index

def create_transformer3w(net, hv_bus, mv_bus, lv_bus, std_type, name=None, tap_pos=nan,
                         in_service=True, index=None, max_loading_percent=nan,
                         tap_at_star_point=False):
    """
    Creates a three-winding transformer in table net["trafo3w"].
    The trafo parameters are defined through the standard type library.

    INPUT:
        **net** - The net within this transformer should be created

        **hv_bus** (int) - The bus on the high-voltage side on which the transformer will be \
            connected to

        **mv_bus** (int) - The medium voltage bus on which the transformer will be connected to

        **lv_bus** (int) - The bus on the low-voltage side on which the transformer will be \
            connected to

        **std_type** -  The used standard type from the standard type library

    OPTIONAL:
        **name** (string) - A custom name for this transformer

        **tap_pos** (int, nan) - current tap position of the transformer. Defaults to the medium \
            position (tap_neutral)

        **tap_at_star_point** (boolean) - Whether tap changer is located at the star point of the \
            3W-transformer or at the bus

        **in_service** (boolean) - True for in_service or False for out of service

        **index** (int, None) - Force a specified ID if it is available. If None, the index one \
            higher than the highest already existing index is selected.

        **max_loading_percent (float)** - maximum current loading (only needed for OPF)

        **tap_at_star_point (bool)** - whether tap changer is modelled at star point or at the bus

    OUTPUT:
        **index** (int) - The unique ID of the created transformer

    EXAMPLE:
        create_transformer3w(net, hv_bus = 0, mv_bus = 1, lv_bus = 2, name = "trafo1", std_type = \
            "63/25/38 MVA 110/20/10 kV")
    """

    # Check if bus exist to attach the trafo to
    for b in [hv_bus, mv_bus, lv_bus]:
        if b not in net["bus"].index.values:
            raise UserWarning("Trafo tries to attach to bus %s" % b)

    v = {
        "name": name, "hv_bus": hv_bus, "mv_bus": mv_bus, "lv_bus": lv_bus,
        "in_service": bool(in_service), "std_type": std_type
    }
    ti = load_std_type(net, std_type, "trafo3w")

    if index is None:
        index = get_free_id(net["trafo3w"])

    if index in net["trafo3w"].index:
        raise UserWarning("A three winding transformer with index %s already exists" % index)

    v.update({
        "sn_hv_mva": ti["sn_hv_mva"],
        "sn_mv_mva": ti["sn_mv_mva"],
        "sn_lv_mva": ti["sn_lv_mva"],
        "vn_hv_kv": ti["vn_hv_kv"],
        "vn_mv_kv": ti["vn_mv_kv"],
        "vn_lv_kv": ti["vn_lv_kv"],
        "vk_hv_percent": ti["vk_hv_percent"],
        "vk_mv_percent": ti["vk_mv_percent"],
        "vk_lv_percent": ti["vk_lv_percent"],
        "vkr_hv_percent": ti["vkr_hv_percent"],
        "vkr_mv_percent": ti["vkr_mv_percent"],
        "vkr_lv_percent": ti["vkr_lv_percent"],
        "pfe_kw": ti["pfe_kw"],
        "i0_percent": ti["i0_percent"],
        "shift_mv_degree": ti["shift_mv_degree"] if "shift_mv_degree" in ti else 0,
        "shift_lv_degree": ti["shift_lv_degree"] if "shift_lv_degree" in ti else 0,
        "tap_at_star_point": tap_at_star_point
    })
    for tp in ("tap_neutral", "tap_max", "tap_min", "tap_side", "tap_step_percent", "tap_step_degree"):
        if tp in ti:
            v.update({tp: ti[tp]})

    if ("tap_neutral" in v) and (tap_pos is nan):
        v["tap_pos"] = v["tap_neutral"]
    else:
        v["tap_pos"] = tap_pos
        if type(tap_pos) == float:
            net.trafo3w.tap_pos = net.trafo3w.tap_pos.astype(float)

    dd = pd.DataFrame(v, index=[index])
    if version.parse(pd.__version__) < version.parse("0.21"):
        net["trafo3w"] = net["trafo3w"].append(dd).reindex_axis(net["trafo3w"].columns, axis=1)
    elif version.parse(pd.__version__) < version.parse("0.23"):
        net["trafo3w"] = net["trafo3w"].append(dd).reindex(net["trafo3w"].columns, axis=1)
    else:
        net["trafo3w"] = net["trafo3w"].append(dd, sort=True).reindex(net["trafo3w"].columns, axis=1)

    if not isnan(max_loading_percent):
        if "max_loading_percent" not in net.trafo3w.columns:
            net.trafo3w.loc[:, "max_loading_percent"] = pd.Series()

        net.trafo3w.loc[index, "max_loading_percent"] = float(max_loading_percent)

    return index


def create_transformer3w_from_parameters(net, hv_bus, mv_bus, lv_bus, vn_hv_kv, vn_mv_kv, vn_lv_kv,
                                         sn_hv_mva, sn_mv_mva, sn_lv_mva, vk_hv_percent,
                                         vk_mv_percent, vk_lv_percent, vkr_hv_percent,
                                         vkr_mv_percent, vkr_lv_percent, pfe_kw, i0_percent,
                                         shift_mv_degree=0., shift_lv_degree=0., tap_side=None,
                                         tap_step_percent=nan, tap_step_degree=nan, tap_pos=nan,
                                         tap_neutral=nan, tap_max=nan,
                                         tap_min=nan, name=None, in_service=True, index=None,
                                         max_loading_percent=nan, tap_at_star_point=False):
    """
    Adds a three-winding transformer in table net["trafo3w"].

    Input:
        **net** (pandapowerNet) - The net within this transformer should be created

        **hv_bus** (int) - The bus on the high-voltage side on which the transformer will be \
            connected to

        **mv_bus** (int) - The bus on the middle-voltage side on which the transformer will be \
            connected to

        **lv_bus** (int) - The bus on the low-voltage side on which the transformer will be \
            connected to

        **vn_hv_kv** (float) rated voltage on high voltage side

        **vn_mv_kv** (float) rated voltage on medium voltage side

        **vn_lv_kv** (float) rated voltage on low voltage side

        **sn_hv_mva** (float) - rated apparent power on high voltage side

        **sn_mv_mva** (float) - rated apparent power on medium voltage side

        **sn_lv_mva** (float) - rated apparent power on low voltage side

        **vk_hv_percent** (float) - short circuit voltage from high to medium voltage

        **vk_mv_percent** (float) - short circuit voltage from medium to low voltage

        **vk_lv_percent** (float) - short circuit voltage from high to low voltage

        **vkr_hv_percent** (float) - real part of short circuit voltage from high to medium voltage

        **vkr_mv_percent** (float) - real part of short circuit voltage from medium to low voltage

        **vkr_lv_percent** (float) - real part of short circuit voltage from high to low voltage

        **pfe_kw** (float) - iron losses in kW

        **i0_percent** (float) - open loop losses

    OPTIONAL:
        **shift_mv_degree** (float, 0) - angle shift to medium voltage side*

        **shift_lv_degree** (float, 0) - angle shift to low voltage side*

        **tap_step_percent** (float) - Tap step in percent

        **tap_step_degree** (float) - Tap phase shift angle in degrees

        **tap_side** (string, None) - "hv", "mv", "lv"

        **tap_neutral** (int, nan) - default tap position

        **tap_min** (int, nan) - Minimum tap position

        **tap_max** (int, nan) - Maximum tap position

        **tap_pos** (int, nan) - current tap position of the transformer. Defaults to the \
            medium position (tap_neutral)

        **tap_at_star_point** (boolean) - Whether tap changer is located at the star point of the \
            3W-transformer or at the bus

        **name** (string, None) - Name of the 3-winding transformer

        **in_service** (boolean, True) - True for in_service or False for out of service

        ** only considered in loadflow if calculate_voltage_angles = True
        **The model currently only supports one tap-changer per 3W Transformer.

        **max_loading_percent (float)** - maximum current loading (only needed for OPF)

    OUTPUT:
        **trafo_id** - The unique trafo_id of the created 3W transformer

    Example:
        create_transformer3w_from_parameters(net, hv_bus=0, mv_bus=1, lv_bus=2, name="trafo1",
        sn_hv_mva=40, sn_mv_mva=20, sn_lv_mva=20, vn_hv_kv=110, vn_mv_kv=20, vn_lv_kv=10,
        vk_hv_percent=10,vk_mv_percent=11, vk_lv_percent=12, vkr_hv_percent=0.3,
        vkr_mv_percent=0.31, vkr_lv_percent=0.32, pfe_kw=30, i0_percent=0.1, shift_mv_degree=30,
        shift_lv_degree=30)

    """

    # Check if bus exist to attach the trafo to
    for b in [hv_bus, mv_bus, lv_bus]:
        if b not in net["bus"].index.values:
            raise UserWarning("Trafo tries to attach to non-existent bus %s" % b)

    if index is None:
        index = get_free_id(net["trafo3w"])

    if index in net["trafo3w"].index:
        raise UserWarning("A three winding transformer with index %s already exists" % index)

    if tap_pos is nan:
        tap_pos = tap_neutral

    # store dtypes
    dtypes = net.trafo3w.dtypes

    net.trafo3w.loc[index, ["lv_bus", "mv_bus", "hv_bus", "vn_hv_kv", "vn_mv_kv", "vn_lv_kv",
                            "sn_hv_mva", "sn_mv_mva", "sn_lv_mva", "vk_hv_percent",
                            "vk_mv_percent", "vk_lv_percent", "vkr_hv_percent",
                            "vkr_mv_percent", "vkr_lv_percent", "pfe_kw", "i0_percent",
                            "shift_mv_degree", "shift_lv_degree", "tap_side", "tap_step_percent",
                            "tap_step_degree", "tap_pos", "tap_neutral", "tap_max", "tap_min", "in_service",
                            "name", "std_type", "tap_at_star_point"]] = \
        [lv_bus, mv_bus, hv_bus, vn_hv_kv, vn_mv_kv, vn_lv_kv,
         sn_hv_mva, sn_mv_mva, sn_lv_mva, vk_hv_percent, vk_mv_percent,
         vk_lv_percent, vkr_hv_percent, vkr_mv_percent, vkr_lv_percent,
         pfe_kw, i0_percent, shift_mv_degree, shift_lv_degree,
         tap_side, tap_step_percent, tap_step_degree, tap_pos, tap_neutral, tap_max,
         tap_min, bool(in_service), name, None, tap_at_star_point]

    # and preserve dtypes
    _preserve_dtypes(net.trafo3w, dtypes)

    if not isnan(max_loading_percent):
        if "max_loading_percent" not in net.trafo3w.columns:
            net.trafo3w.loc[:, "max_loading_percent"] = pd.Series()

        net.trafo3w.loc[index, "max_loading_percent"] = float(max_loading_percent)

    return index


def create_transformers3w_from_parameters(net, hv_buses, mv_buses, lv_buses, vn_hv_kv, vn_mv_kv, vn_lv_kv,
                                         sn_hv_mva, sn_mv_mva, sn_lv_mva, vk_hv_percent,
                                         vk_mv_percent, vk_lv_percent, vkr_hv_percent,
                                         vkr_mv_percent, vkr_lv_percent, pfe_kw, i0_percent,
                                         shift_mv_degree=0., shift_lv_degree=0., tap_side=None,
                                         tap_step_percent=nan, tap_step_degree=nan, tap_pos=nan,
                                         tap_neutral=nan, tap_max=nan,
                                         tap_min=nan, name=None, in_service=True, index=None,
                                         max_loading_percent=None, tap_at_star_point=False, **kwargs):
    """
    Adds a three-winding transformer in table net["trafo3w"].

    Input:
        **net** (pandapowerNet) - The net within this transformer should be created

        **hv_bus** (list) - The bus on the high-voltage side on which the transformer will be \
            connected to

        **mv_bus** (list) - The bus on the middle-voltage side on which the transformer will be \
            connected to

        **lv_bus** (list) - The bus on the low-voltage side on which the transformer will be \
            connected to

        **vn_hv_kv** (float or list) rated voltage on high voltage side

        **vn_mv_kv** (float or list) rated voltage on medium voltage side

        **vn_lv_kv** (float or list) rated voltage on low voltage side

        **sn_hv_mva** (float or list) - rated apparent power on high voltage side

        **sn_mv_mva** (float or list) - rated apparent power on medium voltage side

        **sn_lv_mva** (float or list) - rated apparent power on low voltage side

        **vk_hv_percent** (float or list) - short circuit voltage from high to medium voltage

        **vk_mv_percent** (float or list) - short circuit voltage from medium to low voltage

        **vk_lv_percent** (float or list) - short circuit voltage from high to low voltage

        **vkr_hv_percent** (float or list) - real part of short circuit voltage from high to medium voltage

        **vkr_mv_percent** (float or list) - real part of short circuit voltage from medium to low voltage

        **vkr_lv_percent** (float or list) - real part of short circuit voltage from high to low voltage

        **pfe_kw** (float or list) - iron losses in kW

        **i0_percent** (float or list) - open loop losses

    OPTIONAL:
        **shift_mv_degree** (float or list, 0) - angle shift to medium voltage side*

        **shift_lv_degree** (float or list, 0) - angle shift to low voltage side*

        **tap_step_percent** (float or list) - Tap step in percent

        **tap_step_degree** (float or list) - Tap phase shift angle in degrees

        **tap_side** (string, None) - "hv", "mv", "lv"

        **tap_neutral** (int, nan) - default tap position

        **tap_min** (int, nan) - Minimum tap position

        **tap_max** (int, nan) - Maximum tap position

        **tap_pos** (int, nan) - current tap position of the transformer. Defaults to the \
            medium position (tap_neutral)

        **tap_at_star_point** (boolean) - Whether tap changer is located at the star point of the \
            3W-transformer or at the bus

        **name** (string, None) - Name of the 3-winding transformer

        **in_service** (boolean, True) - True for in_service or False for out of service

        ** only considered in loadflow if calculate_voltage_angles = True
        **The model currently only supports one tap-changer per 3W Transformer.

        **max_loading_percent (float)** - maximum current loading (only needed for OPF)

    OUTPUT:
        **trafo_id** - List of trafo_ids of the created 3W transformers

    Example:
        create_transformer3w_from_parameters(net, hv_bus=0, mv_bus=1, lv_bus=2, name="trafo1",
        sn_hv_mva=40, sn_mv_mva=20, sn_lv_mva=20, vn_hv_kv=110, vn_mv_kv=20, vn_lv_kv=10,
        vk_hv_percent=10,vk_mv_percent=11, vk_lv_percent=12, vkr_hv_percent=0.3,
        vkr_mv_percent=0.31, vkr_lv_percent=0.32, pfe_kw=30, i0_percent=0.1, shift_mv_degree=30,
        shift_lv_degree=30)

    """
    nr_trafo = len(hv_buses)
    if index is not None:
        for idx in index:
            if idx in net.trafo3w.index:
                raise UserWarning("A three winding transformer with index %s already exists" % idx)
    else:
        tid = get_free_id(net["trafo"])
        index = arange(tid, tid + nr_trafo, 1)

    if not(all(isin(hv_buses, net.bus.index))) > 0:
        bus_not_exist = set(hv_buses) - set(net.bus.index)
        raise UserWarning("Transformer trying to attach to non existing buses %s" % bus_not_exist)
    if not(all(isin(mv_buses, net.bus.index))) > 0:
        bus_not_exist = set(mv_buses) - set(net.bus.index)
        raise UserWarning("Transformer trying to attach to non existing buses %s" % bus_not_exist)
    if not(all(isin(lv_buses, net.bus.index))) > 0:
        bus_not_exist = set(lv_buses) - set(net.bus.index)
        raise UserWarning("Transformer trying to attach to non existing buses %s" % bus_not_exist)

    new_trafos = pd.DataFrame(index=index, columns=net.trafo3w.columns)

    # store dtypes
    dtypes = net.trafo3w.dtypes

    parameters = {
        "lv_bus":lv_buses, "mv_bus":mv_buses, "hv_bus":hv_buses, "vn_hv_kv":vn_hv_kv, "vn_mv_kv":vn_mv_kv,
        "vn_lv_kv":vn_lv_kv, "sn_hv_mva":sn_hv_mva, "sn_mv_mva":sn_mv_mva, "sn_lv_mva":sn_lv_mva,
        "vk_hv_percent":vk_hv_percent, "vk_mv_percent":vk_mv_percent, "vk_lv_percent":vk_lv_percent,
        "vkr_hv_percent":vkr_hv_percent, "vkr_mv_percent":vkr_mv_percent, "vkr_lv_percent":vkr_lv_percent,
        "pfe_kw":pfe_kw, "i0_percent":i0_percent, "shift_mv_degree":shift_mv_degree, "shift_lv_degree":shift_lv_degree,
        "tap_side":tap_side, "tap_step_percent":tap_step_percent, "tap_step_degree":tap_step_degree,
        "tap_pos":tap_pos, "tap_neutral":tap_neutral, "tap_max":tap_max, "tap_min":tap_min, "in_service":in_service,
        "name":name,  "tap_at_star_point":tap_at_star_point, "std_type":None
    }

    new_trafos = new_trafos.assign(**parameters)
    new_trafos["tap_pos"] = new_trafos["tap_pos"].fillna(new_trafos.tap_neutral).astype(float)

    if max_loading_percent is not None:
        new_trafos['max_loading_percent'] = max_loading_percent
        new_trafos['max_loading_percent'] = new_trafos['max_loading_percent'].astype(float)

    for label, value in kwargs.items():
        new_trafos[label] = value

    # store dtypes
    dtypes = net.trafo3w.dtypes

    net["trafo3w"] = net["trafo3w"].append(new_trafos)

    # and preserve dtypes
    _preserve_dtypes(net.trafo3w, dtypes)

    return index


def create_switch(net, bus, element, et, closed=True, type=None, name=None, index=None, z_ohm=0):
    """
    Adds a switch in the net["switch"] table.

    Switches can be either between two buses (bus-bus switch) or at the end of a line or transformer
    element (bus-element switch).

    Two buses that are connected through a closed bus-bus switches are fused in the power flow if
    the switch is closed or separated if the switch is open.

    An element that is connected to a bus through a bus-element switch is connected to the bus
    if the switch is closed or disconnected if the switch is open.

    INPUT:
        **net** (pandapowerNet) - The net within which this switch should be created

        **bus** - The bus that the switch is connected to

        **element** - index of the element: bus id if et == "b", line id if et == "l", trafo id if \
            et == "t"

        **et** - (string) element type: "l" = switch between bus and line, "t" = switch between
            bus and transformer, "t3" = switch between bus and transformer3w, "b" = switch between
            two buses

    OPTIONAL:
        **closed** (boolean, True) - switch position: False = open, True = closed

        **type** (int, None) - indicates the type of switch: "LS" = Load Switch, "CB" = \
            Circuit Breaker, "LBS" = Load Break Switch or "DS" = Disconnecting Switch

        **z_ohm** (float, 0) - indicates the resistance of the switch, which has effect only on
            bus-bus switches, if sets to 0, the buses will be fused like before, if larger than
            0 a branch will be created for the switch which has also effects on the bus mapping

        **name** (string, default None) - The name for this switch

    OUTPUT:
        **sid** - The unique switch_id of the created switch

    EXAMPLE:
        create_switch(net, bus =  0, element = 1, et = 'b', type ="LS", z_ohm = 0.1)

        create_switch(net, bus = 0, element = 1, et = 'l')

    """
    if bus not in net["bus"].index:
        raise UserWarning("Unknown bus index")
    if et == "l":
        elm_tab = 'line'
        if element not in net[elm_tab].index:
            raise UserWarning("Unknown line index")
        if (not net[elm_tab]["from_bus"].loc[element] == bus and
                not net[elm_tab]["to_bus"].loc[element] == bus):
            raise UserWarning("Line %s not connected to bus %s" % (element, bus))
    elif et == "t":
        elm_tab = 'trafo'
        if element not in net[elm_tab].index:
            raise UserWarning("Unknown bus index")
        if (not net[elm_tab]["hv_bus"].loc[element] == bus and
                not net[elm_tab]["lv_bus"].loc[element] == bus):
            raise UserWarning("Trafo %s not connected to bus %s" % (element, bus))
    elif et == "t3":
        elm_tab = 'trafo3w'
        if element not in net[elm_tab].index:
            raise UserWarning("Unknown trafo3w index")
        if (not net[elm_tab]["hv_bus"].loc[element] == bus and
                not net[elm_tab]["mv_bus"].loc[element] == bus and
                not net[elm_tab]["lv_bus"].loc[element] == bus):
            raise UserWarning("Trafo3w %s not connected to bus %s" % (element, bus))
    elif et == "b":
        if element not in net["bus"].index:
            raise UserWarning("Unknown bus index")
    else:
        raise UserWarning("Unknown element type")

    if index is None:
        index = get_free_id(net["switch"])
    if index in net["switch"].index:
        raise UserWarning("A switch with index %s already exists" % index)

    # store dtypes
    dtypes = net.switch.dtypes

    net.switch.loc[index, ["bus", "element", "et", "closed", "type", "name", "z_ohm"]] = \
        [bus, element, et, closed, type, name, z_ohm]

    # and preserve dtypes
    _preserve_dtypes(net.switch, dtypes)

    return index


def create_switches(net, buses, elements, et, closed=True, type=None, name=None, index=None, z_ohm=0, **kwargs):
    """
    Adds a switch in the net["switch"] table.

    Switches can be either between two buses (bus-bus switch) or at the end of a line or transformer
    element (bus-element switch).

    Two buses that are connected through a closed bus-bus switches are fused in the power flow if
    the switch is closed or separated if the switch is open.

    An element that is connected to a bus through a bus-element switch is connected to the bus
    if the switch is closed or disconnected if the switch is open.

    INPUT:
        **net** (pandapowerNet) - The net within which this switch should be created

        **buses** (list)- The bus that the switch is connected to

        **element** (list)- index of the element: bus id if et == "b", line id if et == "l", trafo id if \
            et == "t"

        **et** - (list) element type: "l" = switch between bus and line, "t" = switch between
            bus and transformer, "t3" = switch between bus and transformer3w, "b" = switch between
            two buses

    OPTIONAL:
        **closed** (boolean, True) - switch position: False = open, True = closed

        **type** (int, None) - indicates the type of switch: "LS" = Load Switch, "CB" = \
            Circuit Breaker, "LBS" = Load Break Switch or "DS" = Disconnecting Switch

        **z_ohm** (float, 0) - indicates the resistance of the switch, which has effect only on
            bus-bus switches, if sets to 0, the buses will be fused like before, if larger than
            0 a branch will be created for the switch which has also effects on the bus mapping

        **name** (string, default None) - The name for this switch

    OUTPUT:
        **sid** - The unique switch_id of the created switch

    EXAMPLE:
        create_switch(net, bus =  0, element = 1, et = 'b', type ="LS", z_ohm = 0.1)

        create_switch(net, bus = 0, element = 1, et = 'l')

    """
    nr_switches = len(buses)
    if index is not None:
        for idx in index:
            if idx in net.switch.index:
                raise UserWarning("A switch with index %s already exists" % idx)
    else:
        swid = get_free_id(net["switch"])
        index = arange(swid, swid + nr_switches, 1)

    if not(all(isin(buses, net.bus.index))) > 0:
        bus_not_exist = set(buses) - set(net.bus.index)
        raise UserWarning("Buses %s do not exist" % bus_not_exist)

    for element, elm_type, bus in zip(elements, et, buses):
        if elm_type == "l":
            elm_tab = 'line'
            if element not in net[elm_tab].index:
                raise UserWarning("Line %s does not exist" % element)
            if (not net[elm_tab]["from_bus"].loc[element] == bus and
                not net[elm_tab]["to_bus"].loc[element] == bus):
                raise UserWarning("Line %s not connected to bus %s" % (element, bus))
        elif elm_type == "t":
            elm_tab = 'trafo'
            if element not in net[elm_tab].index:
                raise UserWarning("Trafo %s does not exist" % element)
            if (not net[elm_tab]["hv_bus"].loc[element] == bus and
                not net[elm_tab]["lv_bus"].loc[element] == bus):
                raise UserWarning("Trafo %s not connected to bus %s" % (element, bus))
        elif elm_type == "t3":
            elm_tab = 'trafo3w'
            if element not in net[elm_tab].index:
                raise UserWarning("Trafo3w %s does not exist" % element)
            if (not net[elm_tab]["hv_bus"].loc[element] == bus and
                not net[elm_tab]["mv_bus"].loc[element] == bus and
                not net[elm_tab]["lv_bus"].loc[element] == bus):
                raise UserWarning("Trafo3w %s not connected to bus %s" % (element, bus))
        elif elm_type == "b":
            if element not in net["bus"].index:
                raise UserWarning("Unknown bus index %s" % element)
        else:
            raise UserWarning("Unknown element type")

    switches_df = pd.DataFrame(index=index, columns=net.switch.columns)
    switches_df['bus'] = buses
    switches_df['element'] = elements
    switches_df['et'] = et
    switches_df['closed'] = closed
    switches_df['type'] = type
    switches_df['name'] = name
    switches_df['z_ohm'] = z_ohm

    switches_df = switches_df.assign(**kwargs)

    # store dtypes
    dtypes = net.switch.dtypes

    net['switch'] = net['switch'].append(switches_df)

    # and preserve dtypes
    _preserve_dtypes(net.switch, dtypes)

    return index


def create_shunt(net, bus, q_mvar, p_mw=0., vn_kv=None, step=1, max_step=1, name=None,
                 in_service=True, index=None):
    """
    Creates a shunt element

    INPUT:
        **net** (pandapowerNet) - The pandapower network in which the element is created

        **bus** - bus number of bus to whom the shunt is connected to

        **p_mw** - shunt active power in kW at v= 1.0 p.u.

        **q_mvar** - shunt susceptance in kVAr at v= 1.0 p.u.

    OPTIONAL:
        **vn_kv** (float, None) - rated voltage of the shunt. Defaults to rated voltage of \
            connected bus

        **step** (int, 1) - step of shunt with which power values are multiplied

        **max_step** (boolean, True) - True for in_service or False for out of service

        **name** (str, None) - element name

        **in_service** (boolean, True) - True for in_service or False for out of service

        **index** (int, None) - Force a specified ID if it is available. If None, the index one \
            higher than the highest already existing index is selected.

    OUTPUT:
        **index** (int) - The unique ID of the created shunt

    EXAMPLE:
        create_shunt(net, 0, 20)
    """
    if bus not in net["bus"].index.values:
        raise UserWarning("Cannot attach to bus %s, bus does not exist" % bus)

    if index is None:
        index = get_free_id(net["shunt"])

    if index in net["shunt"].index:
        raise UserWarning("A shunt with index %s already exists" % index)

    if vn_kv is None:
        vn_kv = net.bus.vn_kv.at[bus]
    # store dtypes
    dtypes = net.shunt.dtypes

    net.shunt.loc[index, ["bus", "name", "p_mw", "q_mvar", "vn_kv", "step", "max_step",
                          "in_service"]] = [bus, name, p_mw, q_mvar, vn_kv, step, max_step,
                                            in_service]

    # and preserve dtypes
    _preserve_dtypes(net.shunt, dtypes)

    return index


def create_shunt_as_capacitor(net, bus, q_mvar, loss_factor, **kwargs):
    """
    Creates a shunt element representing a capacitor bank.

    INPUT:

        **net** (pandapowerNet) - The pandapower network in which the element is created

        **bus** - bus number of bus to whom the shunt is connected to

        **q_mvar** (float) - reactive power of the capacitor bank at rated voltage

        **loss_factor** (float) - loss factor tan(delta) of the capacitor bank

        **kwargs are passed to the create_shunt function


    OUTPUT:
        **index** (int) - The unique ID of the created shunt
    """
    q_mvar = -abs(q_mvar)  # q is always negative for capacitor
    p_mw = abs(q_mvar * loss_factor)  # p is always positive for active power losses
    return create_shunt(net, bus, q_mvar=q_mvar, p_mw=p_mw, **kwargs)


def create_impedance(net, from_bus, to_bus, rft_pu, xft_pu, sn_mva, rtf_pu=None, xtf_pu=None,
                     name=None, in_service=True, index=None):
    """
    Creates an per unit impedance element

    INPUT:
        **net** (pandapowerNet) - The pandapower network in which the element is created

        **from_bus** (int) - starting bus of the impedance

        **to_bus** (int) - ending bus of the impedance

        **r_pu** (float) - real part of the impedance in per unit

        **x_pu** (float) - imaginary part of the impedance in per unit

        **sn_mva** (float) - rated power of the impedance in kVA

    OUTPUT:

        impedance id
    """
    for b in [from_bus, to_bus]:
        if b not in net["bus"].index.values:
            raise UserWarning("Impedance %s tries to attach to non-existing bus %s" % (name, b))

    if index is None:
        index = get_free_id(net.impedance)

    if index in net["impedance"].index:
        raise UserWarning("An impedance with index %s already exists" % index)

        # store dtypes
    dtypes = net.impedance.dtypes
    if rtf_pu is None:
        rtf_pu = rft_pu
    if xtf_pu is None:
        xtf_pu = xft_pu
    net.impedance.loc[index, ["from_bus", "to_bus", "rft_pu", "xft_pu", "rtf_pu", "xtf_pu",
                              "name", "sn_mva", "in_service"]] = \
        [from_bus, to_bus, rft_pu, xft_pu, rtf_pu, xtf_pu, name, sn_mva, in_service]

    # and preserve dtypes
    _preserve_dtypes(net.impedance, dtypes)

    return index


def create_series_reactor_as_impedance(net, from_bus, to_bus, r_ohm, x_ohm, sn_mva,
                                       name=None, in_service=True, index=None):
    """
    Creates a series reactor as per-unit impedance
    :param net: (pandapowerNet) - The pandapower network in which the element is created
    :param from_bus: (int) - starting bus of the series reactor
    :param to_bus: (int) - ending bus of the series reactor
    :param r_ohm: (float) - real part of the impedance in Ohm
    :param x_ohm: (float) - imaginary part of the impedance in Ohm
    :param sn_mva: (float) - rated power of the series reactor in kVA
    :param vn_kv: (float) - rated voltage of the series reactor in kV
    :return: index of the created element
    """
    for b in [from_bus, to_bus]:
        if b not in net["bus"].index.values:
            raise UserWarning(
                "Series reactor %s tries to attach to non-existing bus %s" % (name, b))

    if net.bus.at[from_bus, 'vn_kv'] == net.bus.at[to_bus, 'vn_kv']:
        vn_kv = net.bus.at[from_bus, 'vn_kv']
    else:
        raise UserWarning('Unable to infer rated voltage vn_kv for series reactor %s due to '
                          'different rated voltages of from_bus %d (%.3f p.u.) and '
                          'to_bus %d (%.3f p.u.)' % (name, from_bus, net.bus.at[from_bus, 'vn_kv'],
                                                     to_bus, net.bus.at[to_bus, 'vn_kv']))

    base_z_ohm = vn_kv ** 2 / sn_mva
    rft_pu = r_ohm / base_z_ohm
    xft_pu = x_ohm / base_z_ohm

    index = create_impedance(net, from_bus=from_bus, to_bus=to_bus, rft_pu=rft_pu, xft_pu=xft_pu,
                             sn_mva=sn_mva, name=name, in_service=in_service,
                             index=index)
    return index


def create_ward(net, bus, ps_mw, qs_mvar, pz_mw, qz_mvar, name=None, in_service=True, index=None):
    """
    Creates a ward equivalent.

    A ward equivalent is a combination of an impedance load and a PQ load.

    INPUT:
        **net** (pandapowernet) - The pandapower net within the element should be created

        **bus** (int) -  bus of the ward equivalent

        **ps_mw** (float) - active power of the PQ load

        **qs_mvar** (float) - reactive power of the PQ load

        **pz_mw** (float) - active power of the impedance load in kW at 1.pu voltage

        **qz_mvar** (float) - reactive power of the impedance load in kVar at 1.pu voltage

    OUTPUT:
        ward id
    """
    if bus not in net["bus"].index.values:
        raise UserWarning("Cannot attach to bus %s, bus does not exist" % bus)

    if index is None:
        index = get_free_id(net.ward)

    if index in net["ward"].index:
        raise UserWarning("A ward equivalent with index %s already exists" % index)

    # store dtypes
    dtypes = net.ward.dtypes

    net.ward.loc[index, ["bus", "ps_mw", "qs_mvar", "pz_mw", "qz_mvar", "name", "in_service"]] = \
        [bus, ps_mw, qs_mvar, pz_mw, qz_mvar, name, in_service]

    # and preserve dtypes
    _preserve_dtypes(net.ward, dtypes)

    return index


def create_xward(net, bus, ps_mw, qs_mvar, pz_mw, qz_mvar, r_ohm, x_ohm, vm_pu, in_service=True,
                 name=None, index=None):
    """
    Creates an extended ward equivalent.

    A ward equivalent is a combination of an impedance load, a PQ load and as voltage source with
    an internal impedance.

    INPUT:
        **net** - The pandapower net within the impedance should be created

        **bus** (int) -  bus of the ward equivalent

        **ps_mw** (float) - active power of the PQ load

        **qs_mvar** (float) - reactive power of the PQ load

        **pz_mw** (float) - active power of the impedance load in kW at 1.pu voltage

        **qz_mvar** (float) - reactive power of the impedance load in kVar at 1.pu voltage

        **r_ohm** (float) - internal resistance of the voltage source

        **x_ohm** (float) - internal reactance of the voltage source

        **vm_pu** (float) - voltage magnitude at the additional PV-node

    OUTPUT:
        xward id
    """
    if bus not in net["bus"].index.values:
        raise UserWarning("Cannot attach to bus %s, bus does not exist" % bus)

    if index is None:
        index = get_free_id(net.xward)

    if index in net["xward"].index:
        raise UserWarning("An extended ward equivalent with index %s already exists" % index)

    # store dtypes
    dtypes = net.xward.dtypes

    net.xward.loc[index, ["bus", "ps_mw", "qs_mvar", "pz_mw", "qz_mvar", "r_ohm", "x_ohm", "vm_pu",
                          "name", "in_service"]] = \
        [bus, ps_mw, qs_mvar, pz_mw, qz_mvar, r_ohm, x_ohm, vm_pu, name, in_service]

    # and preserve dtypes
    _preserve_dtypes(net.xward, dtypes)

    return index


def create_dcline(net, from_bus, to_bus, p_mw, loss_percent, loss_mw, vm_from_pu, vm_to_pu,
                  index=None, name=None, max_p_mw=nan, min_q_from_mvar=nan,
                  min_q_to_mvar=nan, max_q_from_mvar=nan, max_q_to_mvar=nan,
                  in_service=True):
    """
    Creates a dc line.

    INPUT:
        **from_bus** (int) - ID of the bus on one side which the line will be connected with

        **to_bus** (int) - ID of the bus on the other side which the line will be connected with

        **p_mw** - (float) Active power transmitted from 'from_bus' to 'to_bus'

        **loss_percent** - (float) Relative transmission loss in percent of active power
            transmission

        **loss_mw** - (float) Total transmission loss in kW

        **vm_from_pu** - (float) Voltage setpoint at from bus

        **vm_to_pu** - (float) Voltage setpoint at to bus

    OPTIONAL:
        **index** (int, None) - Force a specified ID if it is available. If None, the index one \
            higher than the highest already existing index is selected.

        **name** (str, None) - A custom name for this dc line

        **in_service** (boolean) - True for in_service or False for out of service

        **max_p_mw** - Maximum active power flow. Only respected for OPF

        **min_q_from_mvar** - Minimum reactive power at from bus. Necessary for OPF

        **min_q_to_mvar** - Minimum reactive power at to bus. Necessary for OPF

        **max_q_from_mvar** - Maximum reactive power at from bus. Necessary for OPF

        **max_q_to_mvar ** - Maximum reactive power at to bus. Necessary for OPF

    OUTPUT:
        **index** (int) - The unique ID of the created element

    EXAMPLE:
        create_dcline(net, from_bus=0, to_bus=1, p_mw=1e4, loss_percent=1.2, loss_mw=25, \
            vm_from_pu=1.01, vm_to_pu=1.02)
    """
    for bus in [from_bus, to_bus]:
        if bus not in net["bus"].index.values:
            raise UserWarning("Cannot attach to bus %s, bus does not exist" % bus)

    if index is None:
        index = get_free_id(net["dcline"])

    if index in net["dcline"].index:
        raise UserWarning("A dcline with the id %s already exists" % index)

    # store dtypes
    dtypes = net.dcline.dtypes

    net.dcline.loc[index, ["name", "from_bus", "to_bus", "p_mw", "loss_percent", "loss_mw",
                           "vm_from_pu", "vm_to_pu", "max_p_mw", "min_q_from_mvar",
                           "min_q_to_mvar", "max_q_from_mvar", "max_q_to_mvar", "in_service"]] \
        = [name, from_bus, to_bus, p_mw, loss_percent, loss_mw, vm_from_pu, vm_to_pu,
           max_p_mw, min_q_from_mvar, min_q_to_mvar, max_q_from_mvar, max_q_to_mvar, in_service]

    # and preserve dtypes
    _preserve_dtypes(net.dcline, dtypes)

    return index


def create_measurement(net, meas_type, element_type, value, std_dev, element, side=None,
                       check_existing=True, index=None, name=None):
    """
    Creates a measurement, which is used by the estimation module. Possible types of measurements
    are: v, p, q, i, va, ia

    INPUT:
        **meas_type** (string) - Type of measurement. "v", "p", "q", "i", "va", "ia" are possible

        **element_type** (string) - Clarifies which element is measured. "bus", "line",
        "trafo", and "trafo3w" are possible

        **value** (float) - Measurement value. Units are "MW" for P, "MVar" for Q, "p.u." for V,
        "kA" for I. Generation is a positive bus power injection, consumption negative

        **std_dev** (float) - Standard deviation in the same unit as the measurement

        **element** (int) - Index of the measured element (either bus index, line index, trafo index, trafo3w index)

        **side** (int, string, default: None) - Only used for measured lines or transformers. Side defines at which end
        of the branch the measurement is gathered. For lines this may be "from", "to" to denote the side with the
        from_bus or to_bus. It can also the be index of the from_bus or to_bus. For transformers, it can be "hv", "mv"
        or "lv" or the corresponding bus index, respectively

    OPTIONAL:
        **check_existing** (bool, default: None) - Check for and replace existing measurements for this bus,
        type and element_type. Set it to false for performance improvements which can cause unsafe
        behaviour

        **index** (int, default: None) - Index of the measurement in the measurement table. Should not exist already.

        **name** (str, default: None) - Name of measurement

    OUTPUT:
        (int) Index of measurement

    EXAMPLES:
        2 MW load measurement with 0.05 MW standard deviation on bus 0:
        create_measurement(net, "p", "bus", 0, -2., 0.05.)

        4.5 MVar line measurement with 0.1 MVar standard deviation on the "to_bus" side of line 2
        create_measurement(net, "q", "line", 2, 4.5, 0.1, "to")
    """

    if meas_type not in ("v", "p", "q", "i", "va", "ia"):
        raise UserWarning("Invalid measurement type ({})".format(meas_type))

    if side is None and element_type in ("line", "trafo"):
        raise UserWarning("The element type {} requires a value in 'element'".format(element_type))

    if meas_type in ("v", "va"):
        element_type = "bus"

    if element_type not in ("bus", "line", "trafo", "trafo3w"):
        raise UserWarning("Invalid element type ({})".format(element_type))

    if element_type == "bus" and element not in net["bus"].index.values:
        raise UserWarning("Bus with index={} does not exist".format(element))

    if element is not None and element_type == "line" and element not in net["line"].index.values:
        raise UserWarning("Line with index={} does not exist".format(element))

    if element is not None and element_type == "trafo" and element not in \
            net["trafo"].index.values:
        raise UserWarning("Trafo with index={} does not exist".format(element))

    if element is not None and element_type == "trafo3w" and element not in \
            net["trafo3w"].index.values:
        raise UserWarning("Trafo3w with index={} does not exist".format(element))

    if index is None:
        index = get_free_id(net.measurement)

    if index in net["measurement"].index:
        raise UserWarning("A measurement with index={} already exists".format(index))

    if meas_type in ("i", "ia") and element_type == "bus":
        raise UserWarning("Line current measurements cannot be placed at buses")

    if meas_type in ("v", "va") and element_type in ("line", "trafo", "trafo3w"):
        raise UserWarning("Voltage measurements can only be placed at buses, not at {}".format(element_type))

    if check_existing:
        if side is None:
            existing = net.measurement[(net.measurement.measurement_type == meas_type) &
                                       (net.measurement.element_type == element_type) &
                                       (net.measurement.element == element) &
                                       (pd.isnull(net.measurement.side))].index
        else:
            existing = net.measurement[(net.measurement.measurement_type == meas_type) &
                                       (net.measurement.element_type == element_type) &
                                       (net.measurement.element == element) &
                                       (net.measurement.side == side)].index
        if len(existing) == 1:
            index = existing[0]
        elif len(existing) > 1:
            raise UserWarning("More than one measurement of this type exists")

    dtypes = net.measurement.dtypes
    columns = ["name", "measurement_type", "element_type", "element", "value", "std_dev", "side"]
    net.measurement.loc[index, columns] = \
        [name, meas_type.lower(), element_type, element, value, std_dev, side]
    _preserve_dtypes(net.measurement, dtypes)
    return index


def create_pwl_cost(net, element, et, points, power_type="p", index=None):
    """
    Creates an entry for piecewise linear costs for an element. The currently supported elements are
     - Generator
     - External Grid
     - Static Generator
     - Load
     - Dcline
     - Storage

    INPUT:
        **element** (int) - ID of the element in the respective element table

        **et** (string) - element type, one of "gen", "sgen", "ext_grid", "load", "dcline", "storage"]

        **points** - (list) list of lists with [[p1, p2, c1], [p2, p3, c2], ...] where c(n) defines the costs between p(n) and p(n+1)

    OPTIONAL:
        **type** - (string) - Type of cost ["p", "q"] are allowed for active or reactive power

        **index** (int, index) - Force a specified ID if it is available. If None, the index one \
            higher than the highest already existing index is selected.

    OUTPUT:
        **index** (int) - The unique ID of created cost entry

    EXAMPLE:
        The cost function is given by the x-values p1 and p2 with the slope m between those points. The constant part
        b of a linear function y = m*x + b can be neglected for OPF purposes. The intervals have to be continuous (the
        starting point of an interval has to be equal to the end point of the previous interval).

        To create a gen with costs of 1€/MW between 0 and 20 MW and 2€/MW between 20 and 30:

        create_pwl_cost(net, 0, "gen", [[0, 20, 1], [20, 30, 2]])
    """

    if index is None:
        index = get_free_id(net["pwl_cost"])

    if index in net["pwl_cost"].index:
        raise UserWarning("A piecewise_linear_cost with the id %s already exists" % index)

    dtypes = net.pwl_cost.dtypes
    net.pwl_cost.loc[index, ["power_type", "element", "et"]] = \
        [power_type, element, et]
    net.pwl_cost.points.loc[index] = points
    _preserve_dtypes(net.pwl_cost, dtypes)
    return index


def create_poly_cost(net, element, et, cp1_eur_per_mw, cp0_eur=0, cq1_eur_per_mvar=0,
                     cq0_eur=0, cp2_eur_per_mw2=0, cq2_eur_per_mvar2=0, index=None):
    """
    Creates an entry for polynimoal costs for an element. The currently supported elements are:
     - Generator ("gen")
     - External Grid ("ext_grid")
     - Static Generator ("sgen")
     - Load ("load")
     - Dcline ("dcline")
     - Storage ("storage")

    INPUT:
        **element** (int) - ID of the element in the respective element table

        **et** (string) - Type of element ["gen", "sgen", "ext_grid", "load", "dcline", "storage"] \
            are possible

        **cp1_eur_per_mw** (float) - Linear costs per MW

        **cp0_eur=0** (float) - Offset active power costs in euro

        **cq1_eur_per_mvar=0** (float) - Linear costs per Mvar

        **cq0_eur=0** (float) - Offset reactive power costs in euro

        **cp2_eur_per_mw2=0** (float) - Quadratic costs per MW

        **cq2_eur_per_mvar2=0** (float) - Quadratic costs per Mvar

    OPTIONAL:

        **index** (int, index) - Force a specified ID if it is available. If None, the index one \
            higher than the highest already existing index is selected.

    OUTPUT:
        **index** (int) - The unique ID of created cost entry

    EXAMPLE:
        The polynomial cost function is given by the linear and quadratic cost coefficients.

        create_poly_cost(net, 0, "load", cp1_eur_per_mw = 0.1)
    """

    if index is None:
        index = get_free_id(net["poly_cost"])
    columns = ["element", "et", "cp0_eur", "cp1_eur_per_mw", "cq0_eur", "cq1_eur_per_mvar",
               "cp2_eur_per_mw2", "cq2_eur_per_mvar2"]
    variables = [element, et, cp0_eur, cp1_eur_per_mw, cq0_eur, cq1_eur_per_mvar,
                 cp2_eur_per_mw2, cq2_eur_per_mvar2]
    dtypes = net.poly_cost.dtypes
    net.poly_cost.loc[index, columns] = variables
    _preserve_dtypes(net.poly_cost, dtypes)
    return index<|MERGE_RESOLUTION|>--- conflicted
+++ resolved
@@ -1831,16 +1831,10 @@
 
     return index
 
-<<<<<<< HEAD
-def create_motor(net, bus, pn_mech_mw, cos_phi=nan, vn_kv=nan, efficiency_percent=100.,
-                 loading_percent=100., name=None, lrc_pu=nan, scaling=1.0,
-                 rx=nan, index=None, in_service=True, cos_phi_n=nan,
-=======
 def create_motor(net, bus, pn_mech_mw, cos_phi, efficiency_percent=100.,
                  loading_percent=100., name=None, lrc_pu=nan, scaling=1.0,
 				 vn_kv=nan, rx=nan, index=None, in_service=True,
 				 cos_phi_n=nan,
->>>>>>> b3612b5a
                  efficiency_n_percent=nan):
     """
     Adds a motor to the network.
@@ -1850,61 +1844,33 @@
         **net** - The net within this motor should be created
 
         **bus** (int) - The bus id to which the motor is connected
-<<<<<<< HEAD
-        
+
         **pn_mech_mw** (float) - Mechanical rated power of the motor
 
+        **cos_phi** (float, nan) - cosine phi at current operating point
 
     OPTIONAL:
 
-        **name** (string, None) - The name for this motor
-
-        **cos_phi** (float, nan) - cosine phi at current operating point
-
-        **cos_phi_n** (float) - cosine phi at rated power of the motor for short-circuit calculation
+		**name** (string, None) - The name for this motor
 
         **efficiency_percent** (float, 100) - Efficiency in percent at current operating point
 
+        **loading_percent** (float, 100) - The mechanical loading in percentage of the rated mechanical power
+
+        **scaling** (float, 1.0) - scaling factor which for the active power of the motor
+
+		**cos_phi_n** (float, nan) - cosine phi at rated power of the motor for short-circuit calculation
+
         **efficiency_n_percent** (float, 100) - Efficiency in percent at rated power for short-circuit calculation
 
-=======
-
-        **pn_mech_mw** (float) - Mechanical rated power of the motor
-
-        **cos_phi** (float, nan) - cosine phi at current operating point
-
-    OPTIONAL:
-
-		**name** (string, None) - The name for this motor
-
-        **efficiency_percent** (float, 100) - Efficiency in percent at current operating point
-
->>>>>>> b3612b5a
-        **loading_percent** (float, 100) - The mechanical loading in percentage of the rated mechanical power
-
-        **scaling** (float, 1.0) - scaling factor which for the active power of the motor
-
-<<<<<<< HEAD
-=======
-		**cos_phi_n** (float, nan) - cosine phi at rated power of the motor for short-circuit calculation
-
-        **efficiency_n_percent** (float, 100) - Efficiency in percent at rated power for short-circuit calculation
-
->>>>>>> b3612b5a
         **lrc_pu** (float, nan) - locked rotor current in relation to the rated motor current
 
         **rx** (float, nan) - R/X ratio of the motor for short-circuit calculation.
 
         **vn_kv** (float, NaN) - Rated voltage of the motor for short-circuit calculation
-<<<<<<< HEAD
-        
+
         **in_service** (bool, True) - True for in_service or False for out of service
-        
-=======
-
-        **in_service** (bool, True) - True for in_service or False for out of service
-
->>>>>>> b3612b5a
+
         **index** (int, None) - Force a specified ID if it is available. If None, the index one \
             higher than the highest already existing index is selected.
 
@@ -1912,11 +1878,7 @@
         **index** (int) - The unique ID of the created motor
 
     EXAMPLE:
-<<<<<<< HEAD
-        create_motor(net, 1, p_mech_mw = 0.120, cos_ph=0.9, vn_kv=0.6, efficiency_percent=90, loading_percent=40, lrc_pu=6.0)
-=======
         create_motor(net, 1, pn_mech_mw = 0.120, cos_ph=0.9, vn_kv=0.6, efficiency_percent=90, loading_percent=40, lrc_pu=6.0)
->>>>>>> b3612b5a
 
     """
     if bus not in net["bus"].index.values:
@@ -1940,11 +1902,7 @@
 
     # and preserve dtypes
     _preserve_dtypes(net.motor, dtypes)
-<<<<<<< HEAD
-    
-=======
-
->>>>>>> b3612b5a
+
     return index
 
 
