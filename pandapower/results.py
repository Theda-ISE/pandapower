# -*- coding: utf-8 -*-

# Copyright (c) 2016-2019 by University of Kassel and Fraunhofer Institute for Energy Economics
# and Energy System Technology (IEE), Kassel. All rights reserved.


import copy

import numpy as np
import pandas as pd

from pandapower.results_branch import _get_branch_results, _get_branch_results_3ph
from pandapower.results_bus import _get_bus_results, _set_buses_out_of_service, \
    _get_shunt_results, _get_p_q_results, _get_bus_v_results, _get_bus_v_results_3ph, _get_p_q_results_3ph, \
    _get_bus_results_3ph
from pandapower.results_gen import _get_gen_results, _get_gen_results_3ph


def _extract_results(net, ppc):
    _set_buses_out_of_service(ppc)
    bus_lookup_aranged = _get_aranged_lookup(net)
    _get_bus_v_results(net, ppc)
    bus_pq = _get_p_q_results(net, ppc, bus_lookup_aranged)
    _get_shunt_results(net, ppc, bus_lookup_aranged, bus_pq)
    _get_branch_results(net, ppc, bus_lookup_aranged, bus_pq)
    _get_gen_results(net, ppc, bus_lookup_aranged, bus_pq)
    _get_bus_results(net, ppc, bus_pq)
    if net._options["mode"] == "opf":
        _get_costs(net, ppc)

def _extract_results_3ph(net, ppc0, ppc1, ppc2):
    # reset_results(net, False)
    _set_buses_out_of_service(ppc0)
    _set_buses_out_of_service(ppc1)
    _set_buses_out_of_service(ppc2)
    bus_lookup_aranged = _get_aranged_lookup(net)

    _get_bus_v_results_3ph(net, ppc0, ppc1, ppc2)
    bus_pq = _get_p_q_results_3ph(net, bus_lookup_aranged)
    # _get_shunt_results(net, ppc, bus_lookup_aranged, bus_pq)
    _get_branch_results_3ph(net, ppc0, ppc1, ppc2, bus_lookup_aranged, bus_pq)
    _get_gen_results_3ph(net, ppc0, ppc1, ppc2, bus_lookup_aranged, bus_pq)
    _get_bus_results_3ph(net, bus_pq)
    
def _extract_results_se(net, ppc):
    _set_buses_out_of_service(ppc)
    bus_lookup_aranged = _get_aranged_lookup(net)
    _get_bus_v_results(net, ppc)
    bus_pq = np.zeros(shape=(len(net["bus"].index), 2), dtype=np.float)
    _get_branch_results(net, ppc, bus_lookup_aranged, bus_pq)


def _get_costs(net, ppc):
    net.res_cost = ppc['obj']


def _get_aranged_lookup(net):
    # generate bus_lookup net -> consecutive ordering
    maxBus = max(net["bus"].index.values)
    bus_lookup_aranged = -np.ones(maxBus + 1, dtype=int)
    bus_lookup_aranged[net["bus"].index.values] = np.arange(len(net["bus"].index.values))

    return bus_lookup_aranged


def verify_results(net):
    elements_to_empty = get_elements_to_empty()
    elements_to_init = get_elements_to_init()
    mode = net["_options"]["mode"]
    for element in elements_to_init + elements_to_empty:
        if mode != "pf_3ph" :
            balanced=True
            element = (
        "load" if element == "asymmetric_load" else
        "sgen" if element == "asymmetric_sgen" else
        "load" if element == "impedance_load" else
        element)
        elif mode == "pf_3ph":
            balanced= False
            
        res_element, res_empty_element = get_result_tables(element,suffix=None,balanced=balanced)
        res_element = "res_" + element+"_3ph" if mode == "pf_3ph" else "res_" + element
        if len(net[element]) != len(net[res_element]):
            if element in elements_to_empty:
                empty_res_element(net, element,balanced=balanced)
            else:
                init_element(net, element,balanced=balanced)
                if element == "bus":
                    net._options["init_vm_pu"] = "auto"
                    net._options["init_va_degree"] = "auto"

<<<<<<< HEAD
def get_result_tables(element, suffix=None,balanced=True):
    res_empty_element = "_empty_res_" + element if balanced else "_empty_res_" + element+"_3ph"
    res_element =  "res_" + element if balanced else "res_" + element+"_3ph"
=======

def get_result_tables(element, suffix=None):
    res_empty_element = "_empty_res_" + element
    res_element = "res_" + element
>>>>>>> 911f300a
    if suffix is not None:
        res_element += suffix
    return res_element, res_empty_element


<<<<<<< HEAD
def empty_res_element(net, element, suffix=None,balanced= True):
    res_element, res_empty_element = get_result_tables(element, suffix,balanced)
    net[res_element] = net[res_empty_element].copy()


def init_element(net, element, suffix=None,balanced=True):
    if balanced :
        element = (
        "load" if element == "asymmetric_load" else
        "sgen" if element == "asymmetric_sgen" else
#        "load" if element == "impedance_load" else
        element)
    res_element, res_empty_element = get_result_tables(element, suffix,balanced)
=======
def empty_res_element(net, element, suffix=None):
    res_element, res_empty_element = get_result_tables(element, suffix)
    net[res_element] = net[res_empty_element].copy()


def init_element(net, element, suffix=None):
    res_element, res_empty_element = get_result_tables(element, suffix)
>>>>>>> 911f300a
    index = net[element].index
    if len(index):

        # init empty dataframe
        res_columns = net[res_empty_element].columns
        net[res_element] = pd.DataFrame(np.nan, index=index, columns=res_columns, dtype='float')

    else:

        empty_res_element(net, element, suffix,balanced=balanced)



def get_elements_to_empty():
<<<<<<< HEAD
#    if balanced:
    return ["bus"]
#    else:
#        return ["bus_3ph"]
=======
    return ["bus"]  # ["ext_grid", "load", "sgen", "storage", "shunt", "gen", "ward", "xward", "dcline", "bus"]
>>>>>>> 911f300a


#def get_elements_to_init(balanced=True):
def get_elements_to_init():
<<<<<<< HEAD
=======
    return ["line", "trafo", "trafo3w", "impedance", "ext_grid", "load", "sgen", "storage", "shunt", "gen", "ward",
            "xward", "dcline"]
>>>>>>> 911f300a


    return ["line", "trafo", "trafo3w", "impedance", "ext_grid", "load"\
           , "sgen", "storage", "shunt", "gen", "ward", "xward", "dcline"\
           ,"asymmetric_load","asymmetric_sgen"]#,"impedance_load"]



def reset_results(net, suffix=None,balanced= True):
    elements_to_empty = get_elements_to_empty()
    for element in elements_to_empty:
        empty_res_element(net, element, suffix,balanced)

    elements_to_init = get_elements_to_init()
    for element in elements_to_init:

        init_element(net, element, suffix,balanced)


def _ppci_bus_to_ppc(result, ppc):
    # result is the ppci (ppc without out of service buses)
    # busses are sorted (REF, PV, PQ, NONE) -> results are the first 3 types
    n_buses, bus_cols = np.shape(ppc['bus'])
    n_rows_result, bus_cols_result = np.shape(result['bus'])
    # create matrix of proper size
    updated_bus = np.empty((n_buses, bus_cols_result))
    # fill in results (first 3 types)
    updated_bus[:n_rows_result, :] = result['bus']
    if n_buses > n_rows_result:
        # keep rows for busses of type NONE
        updated_bus[n_rows_result:, :bus_cols] = ppc['bus'][n_rows_result:, :]
    ppc['bus'] = updated_bus


<<<<<<< HEAD
#    if mode == "sc":
#        ppc["bus"][:len(result['bus']), :bus_cols] = result["bus"][:len(result['bus']), :bus_cols]
=======
def _ppci_branch_to_ppc(result, ppc):
>>>>>>> 911f300a
    # in service branches and gens are taken from 'internal'
    branch_cols = np.shape(ppc['branch'])[1]
    ppc['branch'][result["internal"]['branch_is'], :branch_cols] = result['branch'][:, :branch_cols]


def _ppci_gen_to_ppc(result, ppc):
    gen_cols = np.shape(ppc['gen'])[1]
    ppc['gen'][result["internal"]['gen_is'], :gen_cols] = result['gen'][:, :gen_cols]


def _ppci_other_to_ppc(result, ppc, mode):
    ppc['internal'] = result['internal']

    if mode != "sc" and mode != "se":
        ppc['success'] = result['success']
        ppc['et'] = result['et']

    if mode == 'opf':
        ppc['obj'] = result['f']
        ppc['internal_gencost'] = result['gencost']

    if "iterations" in result:
        ppc["iterations"] = result["iterations"]


def _copy_results_ppci_to_ppc(result, ppc, mode):
    """
    result contains results for all in service elements
    ppc gets the results for in- and out of service elements
    -> results must be copied

    ppc and ppci are structured as follows:
          [in_service elements]
    ppc = [out_of_service elements]
    result = [in_service elements]

    Parameters
    ----------
    result - ppci with results
    ppc - ppc without results
    mode - "pf","opf", "sc"...

    Returns
    -------
    ppc with results
    """

    # copy the results for bus, gen and branch and some additional values like "success"
    _ppci_bus_to_ppc(result, ppc)
    _ppci_branch_to_ppc(result, ppc)
    _ppci_gen_to_ppc(result, ppc)
    _ppci_other_to_ppc(result, ppc, mode)

    result = ppc
    return result<|MERGE_RESOLUTION|>--- conflicted
+++ resolved
@@ -89,22 +89,14 @@
                     net._options["init_vm_pu"] = "auto"
                     net._options["init_va_degree"] = "auto"
 
-<<<<<<< HEAD
 def get_result_tables(element, suffix=None,balanced=True):
     res_empty_element = "_empty_res_" + element if balanced else "_empty_res_" + element+"_3ph"
     res_element =  "res_" + element if balanced else "res_" + element+"_3ph"
-=======
-
-def get_result_tables(element, suffix=None):
-    res_empty_element = "_empty_res_" + element
-    res_element = "res_" + element
->>>>>>> 911f300a
     if suffix is not None:
         res_element += suffix
     return res_element, res_empty_element
 
 
-<<<<<<< HEAD
 def empty_res_element(net, element, suffix=None,balanced= True):
     res_element, res_empty_element = get_result_tables(element, suffix,balanced)
     net[res_element] = net[res_empty_element].copy()
@@ -118,15 +110,6 @@
 #        "load" if element == "impedance_load" else
         element)
     res_element, res_empty_element = get_result_tables(element, suffix,balanced)
-=======
-def empty_res_element(net, element, suffix=None):
-    res_element, res_empty_element = get_result_tables(element, suffix)
-    net[res_element] = net[res_empty_element].copy()
-
-
-def init_element(net, element, suffix=None):
-    res_element, res_empty_element = get_result_tables(element, suffix)
->>>>>>> 911f300a
     index = net[element].index
     if len(index):
 
@@ -141,23 +124,14 @@
 
 
 def get_elements_to_empty():
-<<<<<<< HEAD
 #    if balanced:
     return ["bus"]
 #    else:
 #        return ["bus_3ph"]
-=======
-    return ["bus"]  # ["ext_grid", "load", "sgen", "storage", "shunt", "gen", "ward", "xward", "dcline", "bus"]
->>>>>>> 911f300a
 
 
 #def get_elements_to_init(balanced=True):
 def get_elements_to_init():
-<<<<<<< HEAD
-=======
-    return ["line", "trafo", "trafo3w", "impedance", "ext_grid", "load", "sgen", "storage", "shunt", "gen", "ward",
-            "xward", "dcline"]
->>>>>>> 911f300a
 
 
     return ["line", "trafo", "trafo3w", "impedance", "ext_grid", "load"\
@@ -175,7 +149,6 @@
     for element in elements_to_init:
 
         init_element(net, element, suffix,balanced)
-
 
 def _ppci_bus_to_ppc(result, ppc):
     # result is the ppci (ppc without out of service buses)
@@ -192,12 +165,7 @@
     ppc['bus'] = updated_bus
 
 
-<<<<<<< HEAD
-#    if mode == "sc":
-#        ppc["bus"][:len(result['bus']), :bus_cols] = result["bus"][:len(result['bus']), :bus_cols]
-=======
 def _ppci_branch_to_ppc(result, ppc):
->>>>>>> 911f300a
     # in service branches and gens are taken from 'internal'
     branch_cols = np.shape(ppc['branch'])[1]
     ppc['branch'][result["internal"]['branch_is'], :branch_cols] = result['branch'][:, :branch_cols]
