# -*- coding: utf-8 -*-

# Copyright (c) 2016-2017 by University of Kassel and Fraunhofer Institute for Wind Energy and
# Energy System Technology (IWES), Kassel. All rights reserved. Use of this source code is governed
# by a BSD-style license that can be found in the LICENSE file.

import json
import numbers
import os
import sys
import pickle

import copy

try:
    from fiona.crs import from_epsg
    from geopandas import GeoDataFrame, GeoSeries
    from shapely.geometry import Point, LineString
    GEOPANDAS_INSTALLED = True
except:
    GEOPANDAS_INSTALLED = False

from pandas import lib

import pandas as pd

import numpy

from pandapower.auxiliary import pandapowerNet
from pandapower.create import create_empty_network
from pandapower.toolbox import convert_format
from pandapower.io_utils import to_dict_of_dfs, collect_all_dtypes_df, dicts_to_pandas, \
                                from_dict_of_dfs, restore_all_dtypes

def to_pickle(net, filename):
    """
    Saves a pandapower Network with the pickle library.

    INPUT:
        **net** (dict) - The pandapower format network

        **filename** (string) - The absolute or relative path to the output file or an writable file-like objectxs

    EXAMPLE:

        >>> pp.to_pickle(net, os.path.join("C:", "example_folder", "example1.p"))  # absolute path
        >>> pp.to_pickle(net, "example2.p")  # relative path

    """
    if hasattr(filename, 'write'):
        pickle.dump(dict(net), filename, protocol=2)
        return
    if not filename.endswith(".p"):
        raise Exception("Please use .p to save pandapower networks!")
    save_net = dict()
    for key, item in net.items():
<<<<<<< HEAD
        save_net[key] = {"DF": item.to_dict("split"), "dtypes": {col: dt
                        for col, dt in zip(item.columns, item.dtypes)}}  \
                        if isinstance(item, pd.DataFrame) else item
=======
        if key != "_is_elements":
            if hasattr(item, "columns") and "geometry" in item.columns:
                # we convert shapely-objects to primitive data-types on a deepcopy
                item = copy.deepcopy(item)
                if key == "bus_geodata" and not isinstance(item.geometry.values[0], tuple):
                    item["geometry"] = item.geometry.apply(lambda x: (x.x, x.y))
                elif key == "line_geodata" and not isinstance(item.geometry.values[0], list):
                    item["geometry"] = item.geometry.apply(lambda x: list(x.coords))

            save_net[key] = {"DF": item.to_dict("split"), "dtypes": {col: dt
                            for col, dt in zip(item.columns, item.dtypes)}}  \
                            if isinstance(item, pd.DataFrame) else item

>>>>>>> 407ef607
    with open(filename, "wb") as f:
        pickle.dump(save_net, f, protocol=2) #use protocol 2 for py2 / py3 compatibility


def to_excel(net, filename, include_empty_tables=False, include_results=True):
    """
    Saves a pandapower Network to an excel file.

    INPUT:
        **net** (dict) - The pandapower format network

        **filename** (string) - The absolute or relative path to the output file

    OPTIONAL:
        **include_empty_tables** (bool, False) - empty element tables are saved as excel sheet

        **include_results** (bool, True) - results are included in the excel sheet

    EXAMPLE:

        >>> pp.to_excel(net, os.path.join("C:", "example_folder", "example1.xlsx"))  # absolute path
        >>> pp.to_excel(net, "example2.xlsx")  # relative path

    """
    writer = pd.ExcelWriter(filename, engine='xlsxwriter')
    dict_net = to_dict_of_dfs(net, include_results=False, create_dtype_df=True)
    dict_net["dtypes"] = collect_all_dtypes_df(net)
    for item, table in dict_net.items():
        table.to_excel(writer, sheet_name=item)
    writer.save()


def to_json_string(net):
    """
        Returns a pandapower Network in JSON format. The index columns of all pandas DataFrames will
        be saved in ascending order. net elements which name begins with "_" (internal elements)
        will not be saved. Std types will also not be saved.

        INPUT:
            **net** (dict) - The pandapower format network

            **filename** (string) - The absolute or relative path to the input file.

        EXAMPLE:

             >>> json = pp.to_json_string(net)

    """
    json_string = "{"
    for k in sorted(net.keys()):
        if k[0] == "_":
            continue
        if isinstance(net[k], pd.DataFrame):
            json_string += '"%s":%s,' % (k, net[k].to_json(orient="columns"))
        elif isinstance(net[k], numpy.ndarray):
            json_string += k + ":" + json.dumps(net[k].tolist()) + ","
        elif isinstance(net[k], dict):
            json_string += '"%s":%s,' % (k, json.dumps(net[k]))
        elif isinstance(net[k], bool):
            json_string += '"%s":%s,' % (k, "true" if net[k] else "false")
        elif isinstance(net[k], str):
            json_string += '"%s":"%s",' % (k, net[k])
        elif isinstance(net[k], numbers.Number):
            json_string += '"%s":%s,' % (k, net[k])
        elif net[k] is None:
            json_string += '"%s":null,' % k
        else:
            raise UserWarning("could not detect type of %s" % k)
    json_string = json_string[:-1] + "}\n"
    return json_string


def to_json(net, filename=None):
    """
        Saves a pandapower Network in JSON format. The index columns of all pandas DataFrames will
        be saved in ascending order. net elements which name begins with "_" (internal elements)
        will not be saved. Std types will also not be saved.

        INPUT:
            **net** (dict) - The pandapower format network

            **filename** (string or file) - The absolute or relative path to the output file or file-like object

        EXAMPLE:

             >>> pp.to_json(net, "example.json")

    """
    dict_net = to_dict_of_dfs(net, include_results=False, create_dtype_df=True)
    dict_net["dtypes"] = collect_all_dtypes_df(net)
    json_string = to_json_string(dict_net)
    if hasattr(filename, 'write'):
        filename.write(json_string)
        return
    with open(filename, "w") as text_file:
        text_file.write(json_string)


def to_sql(net, con, include_empty_tables=False, include_results=True):
    dodfs = to_dict_of_dfs(net, include_results=include_results)
    dodfs["dtypes"] = collect_all_dtypes_df(net)
    for name, data in dodfs.items():
        data.to_sql(name, con, if_exists="replace")


def to_sqlite(net, filename):
    import sqlite3
    conn = sqlite3.connect(filename)
    to_sql(net, conn)
    conn.close()


def from_pickle(filename, convert=True):
    """
    Load a pandapower format Network from pickle file

    INPUT:
        **filename** (string or file) - The absolute or relative path to the input file or file-like object

    OUTPUT:
        **net** (dict) - The pandapower format network

    EXAMPLE:

        >>> net1 = pp.from_pickle(os.path.join("C:", "example_folder", "example1.p")) #absolute path
        >>> net2 = pp.from_pickle("example2.p") #relative path

    """
    def read(f):
        if sys.version_info >= (3,0):
            return pickle.load(f, encoding='latin1')
        else:
            return pickle.load(f)
    if hasattr(filename, 'read'):
        net = read(filename)
    elif not os.path.isfile(filename):
        raise UserWarning("File %s does not exist!!" % filename)
    else:
        with open(filename, "rb") as f:
            net = read(f)
    net = pandapowerNet(net)

    try:
        epsg = net.gis_epsg_code
    except AttributeError:
        epsg = None

    for key, item in net.items():
        if isinstance(item, dict) and "DF" in item:
            df_dict = item["DF"]
            if "columns" in df_dict:
                if GEOPANDAS_INSTALLED and "geometry" in df_dict["columns"] \
                        and epsg is not None:
                    # convert primitive data-types to shapely-objects
                    if key == "bus_geodata":
                        data = {"x": [row[0] for row in df_dict["data"]],
                                "y": [row[1] for row in df_dict["data"]]}
                        geo = [Point(row[2][0], row[2][1]) for row in df_dict["data"]]
                    elif key == "line_geodata":
                        data = {"coords": [row[0] for row in df_dict["data"]]}
                        geo = [LineString(row[1]) for row in df_dict["data"]]

                    net[key] = GeoDataFrame(data, crs=from_epsg(epsg), geometry=geo,
                                            index=df_dict["index"])
                else:
                    net[key] = pd.DataFrame(columns=df_dict["columns"], index=df_dict["index"],
                                            data=df_dict["data"])
            else:
                # TODO: is this legacy code?
                net[key] = pd.DataFrame.from_dict(df_dict)
                if "columns" in item:
                    net[key] = net[key].reindex_axis(item["columns"], axis=1)

            if "dtypes" in item:
                if "geometry" in df_dict["columns"]:
                    pass
                else:
                    try:
                        #only works with pandas 0.19 or newer
                        net[key] = net[key].astype(item["dtypes"])
                    except:
                        #works with pandas <0.19
                        for column in net[key].columns:
                            net[key][column] = net[key][column].astype(item["dtypes"][column])
    if convert:
        convert_format(net)
    return net


def from_excel(filename, convert=True):
    """
    Load a pandapower network from an excel file

    INPUT:
        **filename** (string) - The absolute or relative path to the input file.

    OUTPUT:
        **convert** (bool) - use the convert format function to

        **net** (dict) - The pandapower format network

    EXAMPLE:

        >>> net1 = pp.from_excel(os.path.join("C:", "example_folder", "example1.xlsx")) #absolute path
        >>> net2 = pp.from_excel("example2.xlsx") #relative path

    """

    if not os.path.isfile(filename):
        raise UserWarning("File %s does not exist!" % filename)
    xls = pd.ExcelFile(filename).parse(sheetname=None)
    try:
        net = from_dict_of_dfs(xls)
        restore_all_dtypes(net, xls["dtypes"])
    except:
        net = _from_excel_old(xls)
    if convert:
        convert_format(net)
    return net


def _from_excel_old(xls):
    par = xls["parameters"]["parameters"]
    name = None if pd.isnull(par.at["name"]) else par.at["name"]
    net = create_empty_network(name=name, f_hz=par.at["f_hz"])

    for item, table in xls.items():
        if item == "parameters":
            continue
        elif item.endswith("std_types"):
            item = item.split("_")[0]
            for std_type, tab in table.iterrows():
                net.std_types[item][std_type] = dict(tab)
        elif item == "line_geodata":
            points = int(len(table.columns) / 2)
            for i, coords in table.iterrows():
                coord = [(coords["x%u" % nr], coords["y%u" % nr]) for nr in range(points)
                         if pd.notnull(coords["x%u" % nr])]
                net.line_geodata.loc[i, "coords"] = coord
        else:
            net[item] = table
    return net

def from_json(filename, convert=True):
    """
    Load a pandapower network from a JSON file.
    The index of the returned network is not necessarily in the same order as the original network.
    Index columns of all pandas DataFrames are sorted in ascending order.

    INPUT:
        **filename** (string or file) - The absolute or relative path to the input file or file-like object

    OUTPUT:
        **convert** (bool) - use the convert format function to

        **net** (dict) - The pandapower format network

    EXAMPLE:

        >>> net = pp.from_json("example.json")

    """
    if hasattr(filename, 'read'):
        data = json.load(filename)
    elif not os.path.isfile(filename):
        raise UserWarning("File %s does not exist!!" % filename)
    else:
        with open(filename) as data_file:
            data = json.load(data_file)
    try:
        pd_dicts = dicts_to_pandas(data)
        net = from_dict_of_dfs(pd_dicts)
        restore_all_dtypes(net, pd_dicts["dtypes"])
        if convert:
            convert_format(net)
        return net
    except UserWarning:
        # Can be deleted in the future, maybe now
        return from_json_dict(data, convert=convert)


def from_json_string(json_string, convert=True):
    """
    Load a pandapower network from a JSON string.
    The index of the returned network is not necessarily in the same order as the original network.
    Index columns of all pandas DataFrames are sorted in ascending order.

    INPUT:
        **json_string** (string) - The json string representation of the network

    OUTPUT:
        **convert** (bool) - use the convert format function to

        **net** (dict) - The pandapower format network

    EXAMPLE:

        >>> net = pp.from_json_string(json_str)

    """
    data = json.loads(json_string)
    return from_json_dict(data, convert=convert)


def from_json_dict(json_dict, convert=True):
    """
    Load a pandapower network from a JSON string.
    The index of the returned network is not necessarily in the same order as the original network.
    Index columns of all pandas DataFrames are sorted in ascending order.

    INPUT:
        **json_dict** (json) - The json object representation of the network

    OUTPUT:
        **convert** (bool) - use the convert format function to

        **net** (dict) - The pandapower format network

    EXAMPLE:

        >>> net = pp.pp.from_json_dict(json.loads(json_str))

    """
    net = create_empty_network(name=json_dict["name"], f_hz=json_dict["f_hz"])

    # checks if field exists in empty network and if yes, matches data type
    def check_equal_type(name):
        if name in net:
            if isinstance(net[name], type(json_dict[name])):
                return True
            elif isinstance(net[name], pd.DataFrame) and isinstance(json_dict[name], dict):
                return True
            else:
                return False
        return True

    for k in sorted(json_dict.keys()):
        if not check_equal_type(k):
            raise UserWarning("Different data type for existing pandapower field")
        if isinstance(json_dict[k], dict):
            if isinstance(net[k], pd.DataFrame):
                columns = net[k].columns
                net[k] = pd.DataFrame.from_dict(json_dict[k], orient="columns")
                net[k].set_index(net[k].index.astype(numpy.int64), inplace=True)
                net[k] = net[k][columns]
            else:
                net[k] = json_dict[k]
        else:
            net[k] = json_dict[k]
    if convert:
        convert_format(net)
    return net


def from_sql(con):
    cursor = con.cursor()
    cursor.execute("SELECT name FROM sqlite_master WHERE type='table';")
    dodfs = dict()
    for t, in cursor.fetchall():
        table = pd.read_sql_query("SELECT * FROM %s" % t, con, index_col="index")
        table.index.name = None
        dodfs[t] = table
    net = from_dict_of_dfs(dodfs)
    restore_all_dtypes(net, dodfs["dtypes"])
    return net


def from_sqlite(filename, netname=""):
    import sqlite3
    con = sqlite3.connect(filename)
    net = from_sql(con)
    con.close()
    return net<|MERGE_RESOLUTION|>--- conflicted
+++ resolved
@@ -4,23 +4,21 @@
 # Energy System Technology (IWES), Kassel. All rights reserved. Use of this source code is governed
 # by a BSD-style license that can be found in the LICENSE file.
 
+import copy
 import json
 import numbers
 import os
+import pickle
 import sys
-import pickle
-
-import copy
 
 try:
     from fiona.crs import from_epsg
     from geopandas import GeoDataFrame, GeoSeries
     from shapely.geometry import Point, LineString
+
     GEOPANDAS_INSTALLED = True
 except:
     GEOPANDAS_INSTALLED = False
-
-from pandas import lib
 
 import pandas as pd
 
@@ -30,7 +28,8 @@
 from pandapower.create import create_empty_network
 from pandapower.toolbox import convert_format
 from pandapower.io_utils import to_dict_of_dfs, collect_all_dtypes_df, dicts_to_pandas, \
-                                from_dict_of_dfs, restore_all_dtypes
+    from_dict_of_dfs, restore_all_dtypes
+
 
 def to_pickle(net, filename):
     """
@@ -54,27 +53,20 @@
         raise Exception("Please use .p to save pandapower networks!")
     save_net = dict()
     for key, item in net.items():
-<<<<<<< HEAD
+        if hasattr(item, "columns") and "geometry" in item.columns:
+            # we convert shapely-objects to primitive data-types on a deepcopy
+            item = copy.deepcopy(item)
+            if key == "bus_geodata" and not isinstance(item.geometry.values[0], tuple):
+                item["geometry"] = item.geometry.apply(lambda x: (x.x, x.y))
+            elif key == "line_geodata" and not isinstance(item.geometry.values[0], list):
+                item["geometry"] = item.geometry.apply(lambda x: list(x.coords))
+
         save_net[key] = {"DF": item.to_dict("split"), "dtypes": {col: dt
-                        for col, dt in zip(item.columns, item.dtypes)}}  \
-                        if isinstance(item, pd.DataFrame) else item
-=======
-        if key != "_is_elements":
-            if hasattr(item, "columns") and "geometry" in item.columns:
-                # we convert shapely-objects to primitive data-types on a deepcopy
-                item = copy.deepcopy(item)
-                if key == "bus_geodata" and not isinstance(item.geometry.values[0], tuple):
-                    item["geometry"] = item.geometry.apply(lambda x: (x.x, x.y))
-                elif key == "line_geodata" and not isinstance(item.geometry.values[0], list):
-                    item["geometry"] = item.geometry.apply(lambda x: list(x.coords))
-
-            save_net[key] = {"DF": item.to_dict("split"), "dtypes": {col: dt
-                            for col, dt in zip(item.columns, item.dtypes)}}  \
-                            if isinstance(item, pd.DataFrame) else item
-
->>>>>>> 407ef607
+                                                                 for col, dt in zip(item.columns, item.dtypes)}} \
+            if isinstance(item, pd.DataFrame) else item
+
     with open(filename, "wb") as f:
-        pickle.dump(save_net, f, protocol=2) #use protocol 2 for py2 / py3 compatibility
+        pickle.dump(save_net, f, protocol=2)  # use protocol 2 for py2 / py3 compatibility
 
 
 def to_excel(net, filename, include_empty_tables=False, include_results=True):
@@ -201,11 +193,13 @@
         >>> net2 = pp.from_pickle("example2.p") #relative path
 
     """
+
     def read(f):
-        if sys.version_info >= (3,0):
+        if sys.version_info >= (3, 0):
             return pickle.load(f, encoding='latin1')
         else:
             return pickle.load(f)
+
     if hasattr(filename, 'read'):
         net = read(filename)
     elif not os.path.isfile(filename):
@@ -251,10 +245,10 @@
                     pass
                 else:
                     try:
-                        #only works with pandas 0.19 or newer
+                        # only works with pandas 0.19 or newer
                         net[key] = net[key].astype(item["dtypes"])
                     except:
-                        #works with pandas <0.19
+                        # works with pandas <0.19
                         for column in net[key].columns:
                             net[key][column] = net[key][column].astype(item["dtypes"][column])
     if convert:
@@ -315,6 +309,7 @@
         else:
             net[item] = table
     return net
+
 
 def from_json(filename, convert=True):
     """
