# -*- coding: utf-8 -*-

# Copyright (c) 2016-2021 by University of Kassel and Fraunhofer Institute for Energy Economics
# and Energy System Technology (IEE), Kassel. All rights reserved.

import copy
import json
import os
from functools import partial

import numpy as np
import pandas as pd
import pytest

import pandapower as pp
import pandapower.networks as nw
from pandapower.converter.powermodels.from_pm import read_pm_results_to_net
<<<<<<< HEAD
from pandapower.converter.powermodels.to_pm import init_ne_line
=======
from pandapower import pp_dir
>>>>>>> 1b5ba06c
from pandapower.pd2ppc import _pd2ppc
from pandapower.test.consistency_checks import consistency_checks
from pandapower.test.toolbox import add_grid_connection, create_test_line
from pandapower.converter import convert_pp_to_pm
from pandapower.test.opf.test_basic import simple_opf_test_net
import pandapower.control
import pandapower.timeseries

try:
    from julia.core import UnsupportedPythonError
except ImportError:
    UnsupportedPythonError = Exception
try:
    from julia import Main

    julia_installed = True
except (ImportError, RuntimeError, UnsupportedPythonError) as e:
    julia_installed = False
    print(e)


@pytest.fixture
def net_3w_trafo_opf():
    net = pp.create_empty_network()

    # create buses
    bus1 = pp.create_bus(net, vn_kv=220.)
    bus2 = pp.create_bus(net, vn_kv=110.)
    bus3 = pp.create_bus(net, vn_kv=110.)
    bus4 = pp.create_bus(net, vn_kv=110.)
    bus5 = pp.create_bus(net, vn_kv=110.)

    pp.create_bus(net, vn_kv=110., in_service=False)

    # create 220/110 kV transformer
    pp.create_transformer3w_from_parameters(net, bus1, bus2, bus5, vn_hv_kv=220, vn_mv_kv=110,
                                            vn_lv_kv=110, vk_hv_percent=10., vk_mv_percent=10.,
                                            vk_lv_percent=10., vkr_hv_percent=0.5,
                                            vkr_mv_percent=0.5, vkr_lv_percent=0.5, pfe_kw=100,
                                            i0_percent=0.1, shift_mv_degree=0, shift_lv_degree=0,
                                            sn_hv_mva=100, sn_mv_mva=50, sn_lv_mva=50)

    # create 110 kV lines
    pp.create_line(net, bus2, bus3, length_km=70., std_type='149-AL1/24-ST1A 110.0')
    pp.create_line(net, bus3, bus4, length_km=50., std_type='149-AL1/24-ST1A 110.0')
    pp.create_line(net, bus4, bus2, length_km=40., std_type='149-AL1/24-ST1A 110.0')
    pp.create_line(net, bus4, bus5, length_km=30., std_type='149-AL1/24-ST1A 110.0')

    # create loads
    pp.create_load(net, bus2, p_mw=60, controllable=False)
    pp.create_load(net, bus3, p_mw=70, controllable=False)
    pp.create_sgen(net, bus3, p_mw=10, controllable=False)

    # create generators
    pp.create_ext_grid(net, bus1, min_p_mw=0, max_p_mw=1000, max_q_mvar=0.01, min_q_mvar=0)
    pp.create_gen(net, bus3, p_mw=80, min_p_mw=0, max_p_mw=80, vm_pu=1.01)
    pp.create_gen(net, bus4, p_mw=80, min_p_mw=0, max_p_mw=80, vm_pu=1.01)
    net.gen["controllable"] = False
    return net


@pytest.mark.slow
@pytest.mark.skipif(julia_installed == False, reason="requires julia installation")
def test_compare_pwl_and_poly(net_3w_trafo_opf):
    net = net_3w_trafo_opf
    net.ext_grid.loc[:, "min_p_mw"] = -999.
    net.ext_grid.loc[:, "max_p_mw"] = 999.
    net.ext_grid.loc[:, "max_q_mvar"] = 999.
    net.ext_grid.loc[:, "min_q_mvar"] = -999.
    pp.create_pwl_cost(net, 0, 'ext_grid', [[0, 1, 1]])
    pp.create_pwl_cost(net, 0, 'gen', [[0, 30, 3], [30, 80, 3]])
    pp.create_pwl_cost(net, 1, 'gen', [[0, 80, 2]])
    net.bus.loc[:, "max_vm_pu"] = 1.1
    net.bus.loc[:, "min_vm_pu"] = .9
    pp.runpm_ac_opf(net)
    consistency_checks(net)

    p_gen = net.res_gen.p_mw.values
    q_gen = net.res_gen.q_mvar.values
    vm_bus = net.res_bus.vm_pu.values
    va_bus = net.res_bus.va_degree.values

    net.pwl_cost.drop(net.pwl_cost.index, inplace=True)

    pp.create_poly_cost(net, 0, 'ext_grid', cp1_eur_per_mw=1)
    pp.create_poly_cost(net, 0, 'gen', cp1_eur_per_mw=3)
    pp.create_poly_cost(net, 1, 'gen', cp1_eur_per_mw=2)

    # pp.runopp(net)
    pp.runpm_ac_opf(net, correct_pm_network_data=False)
    consistency_checks(net)

    np.allclose(p_gen, net.res_gen.p_mw.values)
    np.allclose(q_gen, net.res_gen.q_mvar.values)
    np.allclose(vm_bus, net.res_bus.vm_pu.values)
    np.allclose(va_bus, net.res_bus.va_degree.values)

    # pp.rundcopp(net)
    pp.runpm_dc_opf(net, correct_pm_network_data=False)
    consistency_checks(net, test_q=False)

    np.allclose(p_gen, net.res_gen.p_mw.values)
    np.allclose(va_bus, net.res_bus.va_degree.values)


@pytest.mark.slow
@pytest.mark.skipif(julia_installed == False, reason="requires julia installation")
def test_pwl():
    net = pp.create_empty_network()

    # create buses
    bus1 = pp.create_bus(net, vn_kv=110., min_vm_pu=0.9, max_vm_pu=1.1)
    bus2 = pp.create_bus(net, vn_kv=110., min_vm_pu=0.9, max_vm_pu=1.1)
    bus3 = pp.create_bus(net, vn_kv=110., min_vm_pu=0.9, max_vm_pu=1.1)

    # create 110 kV lines
    pp.create_line(net, bus1, bus2, length_km=50., std_type='149-AL1/24-ST1A 110.0')
    pp.create_line(net, bus2, bus3, length_km=50., std_type='149-AL1/24-ST1A 110.0')

    # create loads
    pp.create_load(net, bus2, p_mw=80, controllable=False)

    # create generators
    g1 = pp.create_gen(net, bus1, p_mw=80, min_p_mw=0, max_p_mw=80, vm_pu=1.01, slack=True)
    g2 = pp.create_gen(net, bus3, p_mw=80, min_p_mw=0, max_p_mw=80, vm_pu=1.01)
    #    net.gen["controllable"] = False

    pp.create_pwl_cost(net, g1, 'gen', [[0, 2, 2], [2, 80, 5]])
    pp.create_pwl_cost(net, g2, 'gen', [[0, 2, 2], [2, 80, 5]])

    pp.runpm_ac_opf(net)
    consistency_checks(net, rtol=1e-3)
    assert np.isclose(net.res_gen.p_mw.iloc[0], net.res_gen.p_mw.iloc[1])
    assert np.isclose(net.res_gen.q_mvar.iloc[0], net.res_gen.q_mvar.iloc[1])

    net.pwl_cost.drop(net.pwl_cost.index, inplace=True)
    g3 = pp.create_gen(net, bus1, p_mw=80, min_p_mw=0, max_p_mw=80, vm_pu=1.01)

    pp.create_pwl_cost(net, g1, 'gen', [[0, 2, 1.], [2, 80, 8.]])
    pp.create_pwl_cost(net, g2, 'gen', [[0, 3, 2.], [3, 80, 14]])
    pp.create_pwl_cost(net, g3, 'gen', [[0, 1, 3.], [1, 80, 10.]])

    net.load.p_mw = 1
    pp.runpm_ac_opf(net)
    consistency_checks(net, rtol=1e-3)
    assert np.isclose(net.res_gen.p_mw.at[g2], 0)
    assert np.isclose(net.res_gen.p_mw.at[g3], 0)
    assert np.isclose(net.res_cost, net.res_gen.p_mw.at[g1], atol=1e-4)

    net.load.p_mw = 3
    pp.runpm_ac_opf(net)
    consistency_checks(net, rtol=1e-3)
    assert np.isclose(net.res_gen.p_mw.at[g3], 0)
    assert np.isclose(net.res_gen.p_mw.at[g1], 2)
    assert np.isclose(net.res_cost, net.res_gen.p_mw.at[g1] + net.res_gen.p_mw.at[g2] * 2, atol=1e-4)

    net.load.p_mw = 5
    pp.runpm_ac_opf(net)
    consistency_checks(net, rtol=1e-3)
    assert np.isclose(net.res_gen.p_mw.at[g1], 2)
    assert np.isclose(net.res_gen.p_mw.at[g2], 3)
    assert np.isclose(net.res_cost, net.res_gen.p_mw.at[g1] + net.res_gen.p_mw.at[g2] * 2 +
                      net.res_gen.p_mw.at[g3] * 3, atol=1e-4)


@pytest.mark.slow
@pytest.mark.skipif(julia_installed == False, reason="requires julia installation")
def test_without_ext_grid():
    net = pp.create_empty_network()

    min_vm_pu = 0.95
    max_vm_pu = 1.05

    # create buses
    bus1 = pp.create_bus(net, vn_kv=220., geodata=(5, 9))
    bus2 = pp.create_bus(net, vn_kv=110., geodata=(6, 10), min_vm_pu=min_vm_pu, max_vm_pu=max_vm_pu)
    bus3 = pp.create_bus(net, vn_kv=110., geodata=(10, 9), min_vm_pu=min_vm_pu, max_vm_pu=max_vm_pu)
    bus4 = pp.create_bus(net, vn_kv=110., geodata=(8, 8), min_vm_pu=min_vm_pu, max_vm_pu=max_vm_pu)
    bus5 = pp.create_bus(net, vn_kv=110., geodata=(6, 8), min_vm_pu=min_vm_pu, max_vm_pu=max_vm_pu)

    # create 220/110/110 kV 3W-transformer
    pp.create_transformer3w_from_parameters(net, bus1, bus2, bus5, vn_hv_kv=220, vn_mv_kv=110,
                                            vn_lv_kv=110, vk_hv_percent=10., vk_mv_percent=10.,
                                            vk_lv_percent=10., vkr_hv_percent=0.5,
                                            vkr_mv_percent=0.5, vkr_lv_percent=0.5, pfe_kw=100,
                                            i0_percent=0.1, shift_mv_degree=0, shift_lv_degree=0,
                                            sn_hv_mva=100, sn_mv_mva=50, sn_lv_mva=50)

    # create 110 kV lines
    pp.create_line(net, bus2, bus3, length_km=70., std_type='149-AL1/24-ST1A 110.0')
    pp.create_line(net, bus3, bus4, length_km=50., std_type='149-AL1/24-ST1A 110.0')
    pp.create_line(net, bus4, bus2, length_km=40., std_type='149-AL1/24-ST1A 110.0')
    pp.create_line(net, bus4, bus5, length_km=30., std_type='149-AL1/24-ST1A 110.0')

    # create loads
    pp.create_load(net, bus2, p_mw=60, controllable=False)
    pp.create_load(net, bus3, p_mw=70, controllable=False)
    pp.create_load(net, bus4, p_mw=10, controllable=False)

    # create generators
    g1 = pp.create_gen(net, bus1, p_mw=40, min_p_mw=0, min_q_mvar=-20, max_q_mvar=20, slack=True, min_vm_pu=min_vm_pu,
                       max_vm_pu=max_vm_pu)
    pp.create_poly_cost(net, g1, 'gen', cp1_eur_per_mw=1000)

    g2 = pp.create_gen(net, bus3, p_mw=40, min_p_mw=0, min_q_mvar=-20, max_q_mvar=20, vm_pu=1.01,
                       min_vm_pu=min_vm_pu, max_vm_pu=max_vm_pu, max_p_mw=40.)
    pp.create_poly_cost(net, g2, 'gen', cp1_eur_per_mw=2000)

    g3 = pp.create_gen(net, bus4, p_mw=0.050, min_p_mw=0, min_q_mvar=-20, max_q_mvar=20, vm_pu=1.01,
                       min_vm_pu=min_vm_pu,
                       max_vm_pu=max_vm_pu, max_p_mw=0.05)
    pp.create_poly_cost(net, g3, 'gen', cp1_eur_per_mw=3000)

    pp.runpm_ac_opf(net)
    consistency_checks(net, rtol=1e-3)
    assert np.isclose(net.res_gen.p_mw.at[g2], 0, atol=1e-5, rtol=1e-5)
    assert np.isclose(net.res_gen.p_mw.at[g3], 0, atol=1e-5, rtol=1e-5)
    assert np.isclose(net.res_cost, net.res_gen.p_mw.at[g1] * 1e3)
    net.trafo3w["max_loading_percent"] = 150.

    pp.runpm_ac_opf(net)
    consistency_checks(net, rtol=1e-3)
    assert 149. < net.res_trafo3w.loading_percent.values[0] < 150.01
    assert np.isclose(net.res_cost, net.res_gen.p_mw.at[g1] * 1e3 + net.res_gen.p_mw.at[g2] * 2e3)

    pp.runpm_dc_opf(net)
    consistency_checks(net, rtol=1e-3, test_q=False)
    assert 149. < net.res_trafo3w.loading_percent.values[0] < 150.01
    assert np.isclose(net.res_cost, net.res_gen.p_mw.at[g1] * 1e3 + net.res_gen.p_mw.at[g2] * 2e3)


@pytest.mark.slow
@pytest.mark.skipif(julia_installed == False, reason="requires julia installation")
def test_multiple_ext_grids():
    net = pp.create_empty_network()
    # generate three ext grids
    b11, b12, l11 = add_grid_connection(net, vn_kv=110.)
    b21, b22, l21 = add_grid_connection(net, vn_kv=110.)
    b31, b32, l31 = add_grid_connection(net, vn_kv=110.)
    # connect them
    l12_22 = create_test_line(net, b12, b22)
    l22_32 = create_test_line(net, b22, b32)

    # create load and sgen to optimize
    pp.create_load(net, b12, p_mw=60)

    g3 = pp.create_sgen(net, b12, p_mw=50, min_p_mw=20, max_p_mw=200, controllable=True)
    pp.create_poly_cost(net, g3, 'sgen', cp1_eur_per_mw=10.)
    # set positive costs for ext_grid -> minimize ext_grid usage
    ext_grids = net.ext_grid.index
    net["ext_grid"].loc[0, "vm_pu"] = .99
    net["ext_grid"].loc[1, "vm_pu"] = 1.0
    net["ext_grid"].loc[2, "vm_pu"] = 1.01
    for idx in ext_grids:
        # eg = net["ext_grid"].loc[idx]
        pp.create_poly_cost(net, idx, 'ext_grid', cp1_eur_per_mw=10.)

    pp.runpm_ac_opf(net)
    assert np.allclose(net.res_sgen.loc[0, "p_mw"], 60.)


@pytest.mark.slow
@pytest.mark.skipif(julia_installed == False, reason="requires julia installation")
def test_voltage_angles():
    net = pp.create_empty_network()
    b1, b2, l1 = add_grid_connection(net, vn_kv=110.)
    b3 = pp.create_bus(net, vn_kv=20.)
    b4 = pp.create_bus(net, vn_kv=10.)
    b5 = pp.create_bus(net, vn_kv=10., in_service=False)
    tidx = pp.create_transformer3w(
        net, b2, b3, b4, std_type='63/25/38 MVA 110/20/10 kV', max_loading_percent=120)
    pp.create_load(net, b3, p_mw=5, controllable=False)
    load_id = pp.create_load(net, b4, p_mw=5, controllable=True, max_p_mw=25, min_p_mw=0, min_q_mvar=-1e-6,
                             max_q_mvar=1e-6)
    pp.create_poly_cost(net, 0, "ext_grid", cp1_eur_per_mw=1)
    pp.create_poly_cost(net, load_id, "load", cp1_eur_per_mw=1000)
    net.trafo3w.shift_lv_degree.at[tidx] = 10
    net.trafo3w.shift_mv_degree.at[tidx] = 30
    net.bus.loc[:, "max_vm_pu"] = 1.1
    net.bus.loc[:, "min_vm_pu"] = .9


    # custom_file = os.path.join(pp_dir, "opf", "PpPmInterface", "src", "pm_models", "run_powermodels.jl")
    custom_file = "run_powermodels"
    # load is zero since costs are high. PF results should be the same as OPF
    net.load.loc[1, "p_mw"] = 0.
    pp.runpp(net, calculate_voltage_angles=True)
    va_degree = net.res_bus.loc[:, "va_degree"].values
    vm_pu = net.res_bus.loc[:, "vm_pu"].values
    loading3w = net.res_trafo3w.loc[:, "loading_percent"].values

    for run in [pp.runpm_ac_opf, partial(pp.runpm, julia_file=custom_file)]:
        run(net, calculate_voltage_angles=True)
        consistency_checks(net)

        assert 30. < (net.res_bus.va_degree.at[b1] - net.res_bus.va_degree.at[b3]) % 360 < 32.
        assert 10. < (net.res_bus.va_degree.at[b1] - net.res_bus.va_degree.at[b4]) % 360 < 11.
        assert np.isnan(net.res_bus.va_degree.at[b5])
        assert np.allclose(net.res_bus.va_degree.values, va_degree, atol=1e-6, rtol=1e-6, equal_nan=True)
        assert np.allclose(net.res_bus.vm_pu.values, vm_pu, atol=1e-6, rtol=1e-6, equal_nan=True)
        assert np.allclose(net.res_trafo3w.loading_percent, loading3w, atol=1e-2, rtol=1e-2, equal_nan=True)



def tnep_grid():
    net = pp.create_empty_network()

    min_vm_pu = 0.95
    max_vm_pu = 1.05

    # create buses
    bus1 = pp.create_bus(net, vn_kv=110., geodata=(5, 9), min_vm_pu=min_vm_pu, max_vm_pu=max_vm_pu)
    bus2 = pp.create_bus(net, vn_kv=110., geodata=(6, 10), min_vm_pu=min_vm_pu, max_vm_pu=max_vm_pu)
    bus3 = pp.create_bus(net, vn_kv=110., geodata=(10, 9), min_vm_pu=min_vm_pu, max_vm_pu=max_vm_pu)
    bus4 = pp.create_bus(net, vn_kv=110., geodata=(8, 8), min_vm_pu=min_vm_pu, max_vm_pu=max_vm_pu)

    # create 110 kV lines
    pp.create_line(net, bus1, bus2, length_km=70., std_type='149-AL1/24-ST1A 110.0')
    pp.create_line(net, bus1, bus3, length_km=50., std_type='149-AL1/24-ST1A 110.0')
    pp.create_line(net, bus1, bus4, length_km=100., std_type='149-AL1/24-ST1A 110.0')

    # create loads
    pp.create_load(net, bus2, p_mw=60)
    pp.create_load(net, bus3, p_mw=70)
    pp.create_load(net, bus4, p_mw=50)

    # create generators
    g1 = pp.create_gen(net, bus1, p_mw=9.513270, min_p_mw=0, max_p_mw=200, vm_pu=1.01, slack=True)
    pp.create_poly_cost(net, g1, 'gen', cp1_eur_per_mw=1)

    g2 = pp.create_gen(net, bus2, p_mw=78.403291, min_p_mw=0, max_p_mw=200, vm_pu=1.01)
    pp.create_poly_cost(net, g2, 'gen', cp1_eur_per_mw=3)

    g3 = pp.create_gen(net, bus3, p_mw=92.375601, min_p_mw=0, max_p_mw=200, vm_pu=1.01)
    pp.create_poly_cost(net, g3, 'gen', cp1_eur_per_mw=3)

    net.line["max_loading_percent"] = 20

    # possible new lines (set out of service in line DataFrame)
    l1 = pp.create_line(net, bus1, bus4, 10., std_type="305-AL1/39-ST1A 110.0", name="new_line1",
                        max_loading_percent=20., in_service=False)
    l2 = pp.create_line(net, bus2, bus4, 20., std_type="149-AL1/24-ST1A 110.0", name="new_line2",
                        max_loading_percent=20., in_service=False)
    l3 = pp.create_line(net, bus3, bus4, 30., std_type='149-AL1/24-ST1A 110.0', name="new_line3",
                        max_loading_percent=20., in_service=False)
    l4 = pp.create_line(net, bus3, bus4, 40., std_type='149-AL1/24-ST1A 110.0', name="new_line4",
                        max_loading_percent=20., in_service=False)

    new_line_index = [l1, l2, l3, l4]
    construction_costs = [10., 20., 30., 45.]
    # create new line dataframe
    init_ne_line(net, new_line_index, construction_costs)

    return net


@pytest.mark.slow
@pytest.mark.skipif(julia_installed == False, reason="requires julia installation")
def test_pm_tnep():
    net = tnep_grid()
    # check if max line loading percent is violated (should be)
    pp.runpp(net)
    assert np.any(net["res_line"].loc[:, "loading_percent"] >
                  net["line"].loc[:, "max_loading_percent"])

    # run power models tnep optimization
    pp.runpm_tnep(net, pm_model="ACPPowerModel")
    # set lines to be built in service
    lines_to_built = net["res_ne_line"].loc[net["res_ne_line"].loc[:, "built"], "built"].index
    net["line"].loc[lines_to_built, "in_service"] = True
    # run a power flow calculation again and check if max_loading percent is still violated
    pp.runpp(net)
    # check max line loading results
    assert not np.any(net["res_line"].loc[:, "loading_percent"] >
                      net["line"].loc[:, "max_loading_percent"])


@pytest.mark.slow
@pytest.mark.skipif(julia_installed == False, reason="requires julia installation")
@pytest.mark.xfail(reason="experimental. SOC is wrong since update")
def test_storage_opt():
    net = nw.case5()
    pp.create_storage(net, 2, p_mw=1., max_e_mwh=.2, soc_percent=100., q_mvar=1.)
    pp.create_storage(net, 3, p_mw=1., max_e_mwh=.3, soc_percent=100., q_mvar=1.)

    # optimize for 24 time steps. At the end the SOC is 0%
    storage_results = pp.runpm_storage_opf(net, n_timesteps=24)
    assert np.allclose(storage_results[0].loc[22, "soc_mwh"], 0.004960, rtol=1e-4, atol=1e-4)
    assert np.allclose(storage_results[0].loc[23, "soc_mwh"], 0.)
    assert np.allclose(storage_results[1].loc[22, "soc_percent"], 29.998074, rtol=1e-4, atol=1e-4)
    assert np.allclose(storage_results[1].loc[23, "soc_mwh"], 0.)


@pytest.mark.slow
@pytest.mark.skipif(julia_installed == False, reason="requires julia installation")
def test_ots_opt():
    net = nw.case5()
    branch_status = net["line"].loc[:, "in_service"].values
    assert np.array_equal(np.array([1, 1, 1, 1, 1, 1]).astype(bool), branch_status.astype(bool))
    pp.runpm_ots(net)
    branch_status = net["res_line"].loc[:, "in_service"].values
    pp.runpp(net)
    net.line.loc[:, "in_service"] = branch_status.astype(bool)
    pp.runpp(net)
    try:
        assert np.array_equal(np.array([1, 1, 1, 0, 1, 0]).astype(bool), branch_status.astype(bool))
    except AssertionError:
        assert np.array_equal(np.array([0, 1, 1, 1, 1, 0]).astype(bool), branch_status.astype(bool))


def assert_pf(net, dc=False):
    # custom_file = os.path.join(os.path.abspath(os.path.dirname(pp.__file__)),
    #                            "opf", "run_powermodels_powerflow.jl")
    # custom_file = os.path.join(pp_dir, "opf", "PpPmInterface", "src", "pm_models", "run_powermodels.jl")
    custom_file = "run_powermodels"
    if dc:
        # see https://github.com/lanl-ansi/PowerModels.jl/issues/612 for details
        pp.runpm(net, julia_file=custom_file, pm_model="DCMPPowerModel")
    else:
        pp.runpm(net, julia_file=custom_file, pm_model="ACPPowerModel")

    va_pm = copy.copy(net.res_bus.va_degree)
    vm_pm = copy.copy(net.res_bus.vm_pu)

    if dc:
        pp.rundcpp(net, calculate_voltage_angles=True)
    else:
        pp.runpp(net, calculate_voltage_angles=True)
    va_pp = copy.copy(net.res_bus.va_degree)
    vm_pp = copy.copy(net.res_bus.vm_pu)

    assert np.allclose(va_pm, va_pp)
    if not dc:
        assert np.allclose(vm_pm, vm_pp)


@pytest.mark.skipif(julia_installed == False, reason="requires julia installation")
def test_pm_ac_powerflow_simple():
    net = nw.simple_four_bus_system()
    net.trafo.loc[0, "shift_degree"] = 0.
    assert_pf(net)


@pytest.mark.skipif(julia_installed == False, reason="requires julia installation")
@pytest.mark.xfail(reason="DCMPPowerModel not released yet")
def test_pm_dc_powerflow_simple():
    net = nw.simple_four_bus_system()
    net.trafo.loc[0, "shift_degree"] = 0.
    assert_pf(net, dc=True)


@pytest.mark.skipif(julia_installed == False, reason="requires julia installation")
def test_pm_ac_powerflow_shunt():
    net = nw.simple_four_bus_system()
    pp.create_shunt(net, 2, q_mvar=-0.5)
    net.trafo.loc[0, "shift_degree"] = 0.
    assert_pf(net)


@pytest.mark.skipif(julia_installed == False, reason="requires julia installation")
@pytest.mark.xfail(reason="DCMPPowerModel not released yet")
def test_pm_dc_powerflow_shunt():
    net = nw.simple_four_bus_system()
    pp.create_shunt(net, 2, q_mvar=-0.5)
    net.trafo.loc[0, "shift_degree"] = 0.
    assert_pf(net, dc=True)


@pytest.mark.skipif(julia_installed == False, reason="requires julia installation")
def test_pm_ac_powerflow_tap():
    net = nw.simple_four_bus_system()
    net.trafo.loc[0, "shift_degree"] = 30.
    net.trafo.loc[0, "tap_pos"] = -2.
    assert_pf(net)


@pytest.mark.skipif(julia_installed == False, reason="requires julia installation")
@pytest.mark.xfail(reason="DCMPPowerModel not released yet")
def test_pm_dc_powerflow_tap():
    net = nw.simple_four_bus_system()
    net.trafo.loc[0, "shift_degree"] = 0.
    assert_pf(net, dc=True)
    net.trafo.loc[0, "shift_degree"] = 30.
    net.trafo.loc[0, "tap_pos"] = -2.
    assert_pf(net, dc=True)


def test_pp_to_pm_conversion(net_3w_trafo_opf):
    # tests if the conversion to power models works
    net = net_3w_trafo_opf
    pm_S = convert_pp_to_pm(net)
    pm_I = convert_pp_to_pm(net, opf_flow_lim="I")



def test_pm_to_pp_conversion(simple_opf_test_net):
    # this tests checks if the runopp results are the same as the ones from powermodels.
    # Results are read from a result file containing the simple_opf_test_net

    net = simple_opf_test_net
    pp.create_poly_cost(net, 0, "gen", cp1_eur_per_mw=100)

    # get pandapower opf results
    pp.runopp(net, delta=1e-13)
    va_degree = copy.deepcopy(net.res_bus.va_degree)
    vm_pu = copy.deepcopy(net.res_bus.vm_pu)

    # get previously calculated power models results
    pm_res_file = os.path.join(os.path.abspath(os.path.dirname(pp.test.__file__)),
                               "test_files", "pm_example_res.json")

    with open(pm_res_file, "r") as fp:
        result_pm = json.load(fp)
    net._options["correct_pm_network_data"] = True
    ppc, ppci = _pd2ppc(net)
    read_pm_results_to_net(net, ppc, ppci, result_pm)
    assert np.allclose(net.res_bus.vm_pu, vm_pu, atol=1e-4)
    assert np.allclose(net.res_bus.va_degree, va_degree, atol=1e-2, rtol=1e-2)


@pytest.mark.skipif(not julia_installed, reason="requires julia installation")
def test_timeseries_powermodels():
    profiles = pd.DataFrame()
    n_timesteps = 3
    profiles['load1'] = np.random.random(n_timesteps) * 2e1
    ds = pp.timeseries.DFData(profiles)

    net = nw.simple_four_bus_system()
    time_steps = range(3)
    pp.control.ConstControl(net, 'load', 'p_mw', element_index=0, data_source=ds, profile_name='load1', scale_factor=0.85)
    net.load['controllable'] = False
    pp.timeseries.run_timeseries(net, time_steps, continue_on_divergence=True, verbose=False, recycle=False, run=pp.runpm_dc_opf)


if __name__ == '__main__':
    # all run_powermodels_custom are setting julia_file to run_powermodels.jl
    # test_pwl()
    # test_without_ext_grid()
    # test_multiple_ext_grids()
    # test_ots_opt()
    # test_pm_tnep()
    # test_compare_pwl_and_poly(net_3w_trafo_opf)
    # test_storage_opt()  # missing net._options["opf_flow_lim"]
    # test_voltage_angles()
    # test_timeseries_powermodels()
    pytest.main([__file__])
<|MERGE_RESOLUTION|>--- conflicted
+++ resolved
@@ -1,568 +1,564 @@
-# -*- coding: utf-8 -*-
-
-# Copyright (c) 2016-2021 by University of Kassel and Fraunhofer Institute for Energy Economics
-# and Energy System Technology (IEE), Kassel. All rights reserved.
-
-import copy
-import json
-import os
-from functools import partial
-
-import numpy as np
-import pandas as pd
-import pytest
-
-import pandapower as pp
-import pandapower.networks as nw
-from pandapower.converter.powermodels.from_pm import read_pm_results_to_net
-<<<<<<< HEAD
-from pandapower.converter.powermodels.to_pm import init_ne_line
-=======
-from pandapower import pp_dir
->>>>>>> 1b5ba06c
-from pandapower.pd2ppc import _pd2ppc
-from pandapower.test.consistency_checks import consistency_checks
-from pandapower.test.toolbox import add_grid_connection, create_test_line
-from pandapower.converter import convert_pp_to_pm
-from pandapower.test.opf.test_basic import simple_opf_test_net
-import pandapower.control
-import pandapower.timeseries
-
-try:
-    from julia.core import UnsupportedPythonError
-except ImportError:
-    UnsupportedPythonError = Exception
-try:
-    from julia import Main
-
-    julia_installed = True
-except (ImportError, RuntimeError, UnsupportedPythonError) as e:
-    julia_installed = False
-    print(e)
-
-
-@pytest.fixture
-def net_3w_trafo_opf():
-    net = pp.create_empty_network()
-
-    # create buses
-    bus1 = pp.create_bus(net, vn_kv=220.)
-    bus2 = pp.create_bus(net, vn_kv=110.)
-    bus3 = pp.create_bus(net, vn_kv=110.)
-    bus4 = pp.create_bus(net, vn_kv=110.)
-    bus5 = pp.create_bus(net, vn_kv=110.)
-
-    pp.create_bus(net, vn_kv=110., in_service=False)
-
-    # create 220/110 kV transformer
-    pp.create_transformer3w_from_parameters(net, bus1, bus2, bus5, vn_hv_kv=220, vn_mv_kv=110,
-                                            vn_lv_kv=110, vk_hv_percent=10., vk_mv_percent=10.,
-                                            vk_lv_percent=10., vkr_hv_percent=0.5,
-                                            vkr_mv_percent=0.5, vkr_lv_percent=0.5, pfe_kw=100,
-                                            i0_percent=0.1, shift_mv_degree=0, shift_lv_degree=0,
-                                            sn_hv_mva=100, sn_mv_mva=50, sn_lv_mva=50)
-
-    # create 110 kV lines
-    pp.create_line(net, bus2, bus3, length_km=70., std_type='149-AL1/24-ST1A 110.0')
-    pp.create_line(net, bus3, bus4, length_km=50., std_type='149-AL1/24-ST1A 110.0')
-    pp.create_line(net, bus4, bus2, length_km=40., std_type='149-AL1/24-ST1A 110.0')
-    pp.create_line(net, bus4, bus5, length_km=30., std_type='149-AL1/24-ST1A 110.0')
-
-    # create loads
-    pp.create_load(net, bus2, p_mw=60, controllable=False)
-    pp.create_load(net, bus3, p_mw=70, controllable=False)
-    pp.create_sgen(net, bus3, p_mw=10, controllable=False)
-
-    # create generators
-    pp.create_ext_grid(net, bus1, min_p_mw=0, max_p_mw=1000, max_q_mvar=0.01, min_q_mvar=0)
-    pp.create_gen(net, bus3, p_mw=80, min_p_mw=0, max_p_mw=80, vm_pu=1.01)
-    pp.create_gen(net, bus4, p_mw=80, min_p_mw=0, max_p_mw=80, vm_pu=1.01)
-    net.gen["controllable"] = False
-    return net
-
-
-@pytest.mark.slow
-@pytest.mark.skipif(julia_installed == False, reason="requires julia installation")
-def test_compare_pwl_and_poly(net_3w_trafo_opf):
-    net = net_3w_trafo_opf
-    net.ext_grid.loc[:, "min_p_mw"] = -999.
-    net.ext_grid.loc[:, "max_p_mw"] = 999.
-    net.ext_grid.loc[:, "max_q_mvar"] = 999.
-    net.ext_grid.loc[:, "min_q_mvar"] = -999.
-    pp.create_pwl_cost(net, 0, 'ext_grid', [[0, 1, 1]])
-    pp.create_pwl_cost(net, 0, 'gen', [[0, 30, 3], [30, 80, 3]])
-    pp.create_pwl_cost(net, 1, 'gen', [[0, 80, 2]])
-    net.bus.loc[:, "max_vm_pu"] = 1.1
-    net.bus.loc[:, "min_vm_pu"] = .9
-    pp.runpm_ac_opf(net)
-    consistency_checks(net)
-
-    p_gen = net.res_gen.p_mw.values
-    q_gen = net.res_gen.q_mvar.values
-    vm_bus = net.res_bus.vm_pu.values
-    va_bus = net.res_bus.va_degree.values
-
-    net.pwl_cost.drop(net.pwl_cost.index, inplace=True)
-
-    pp.create_poly_cost(net, 0, 'ext_grid', cp1_eur_per_mw=1)
-    pp.create_poly_cost(net, 0, 'gen', cp1_eur_per_mw=3)
-    pp.create_poly_cost(net, 1, 'gen', cp1_eur_per_mw=2)
-
-    # pp.runopp(net)
-    pp.runpm_ac_opf(net, correct_pm_network_data=False)
-    consistency_checks(net)
-
-    np.allclose(p_gen, net.res_gen.p_mw.values)
-    np.allclose(q_gen, net.res_gen.q_mvar.values)
-    np.allclose(vm_bus, net.res_bus.vm_pu.values)
-    np.allclose(va_bus, net.res_bus.va_degree.values)
-
-    # pp.rundcopp(net)
-    pp.runpm_dc_opf(net, correct_pm_network_data=False)
-    consistency_checks(net, test_q=False)
-
-    np.allclose(p_gen, net.res_gen.p_mw.values)
-    np.allclose(va_bus, net.res_bus.va_degree.values)
-
-
-@pytest.mark.slow
-@pytest.mark.skipif(julia_installed == False, reason="requires julia installation")
-def test_pwl():
-    net = pp.create_empty_network()
-
-    # create buses
-    bus1 = pp.create_bus(net, vn_kv=110., min_vm_pu=0.9, max_vm_pu=1.1)
-    bus2 = pp.create_bus(net, vn_kv=110., min_vm_pu=0.9, max_vm_pu=1.1)
-    bus3 = pp.create_bus(net, vn_kv=110., min_vm_pu=0.9, max_vm_pu=1.1)
-
-    # create 110 kV lines
-    pp.create_line(net, bus1, bus2, length_km=50., std_type='149-AL1/24-ST1A 110.0')
-    pp.create_line(net, bus2, bus3, length_km=50., std_type='149-AL1/24-ST1A 110.0')
-
-    # create loads
-    pp.create_load(net, bus2, p_mw=80, controllable=False)
-
-    # create generators
-    g1 = pp.create_gen(net, bus1, p_mw=80, min_p_mw=0, max_p_mw=80, vm_pu=1.01, slack=True)
-    g2 = pp.create_gen(net, bus3, p_mw=80, min_p_mw=0, max_p_mw=80, vm_pu=1.01)
-    #    net.gen["controllable"] = False
-
-    pp.create_pwl_cost(net, g1, 'gen', [[0, 2, 2], [2, 80, 5]])
-    pp.create_pwl_cost(net, g2, 'gen', [[0, 2, 2], [2, 80, 5]])
-
-    pp.runpm_ac_opf(net)
-    consistency_checks(net, rtol=1e-3)
-    assert np.isclose(net.res_gen.p_mw.iloc[0], net.res_gen.p_mw.iloc[1])
-    assert np.isclose(net.res_gen.q_mvar.iloc[0], net.res_gen.q_mvar.iloc[1])
-
-    net.pwl_cost.drop(net.pwl_cost.index, inplace=True)
-    g3 = pp.create_gen(net, bus1, p_mw=80, min_p_mw=0, max_p_mw=80, vm_pu=1.01)
-
-    pp.create_pwl_cost(net, g1, 'gen', [[0, 2, 1.], [2, 80, 8.]])
-    pp.create_pwl_cost(net, g2, 'gen', [[0, 3, 2.], [3, 80, 14]])
-    pp.create_pwl_cost(net, g3, 'gen', [[0, 1, 3.], [1, 80, 10.]])
-
-    net.load.p_mw = 1
-    pp.runpm_ac_opf(net)
-    consistency_checks(net, rtol=1e-3)
-    assert np.isclose(net.res_gen.p_mw.at[g2], 0)
-    assert np.isclose(net.res_gen.p_mw.at[g3], 0)
-    assert np.isclose(net.res_cost, net.res_gen.p_mw.at[g1], atol=1e-4)
-
-    net.load.p_mw = 3
-    pp.runpm_ac_opf(net)
-    consistency_checks(net, rtol=1e-3)
-    assert np.isclose(net.res_gen.p_mw.at[g3], 0)
-    assert np.isclose(net.res_gen.p_mw.at[g1], 2)
-    assert np.isclose(net.res_cost, net.res_gen.p_mw.at[g1] + net.res_gen.p_mw.at[g2] * 2, atol=1e-4)
-
-    net.load.p_mw = 5
-    pp.runpm_ac_opf(net)
-    consistency_checks(net, rtol=1e-3)
-    assert np.isclose(net.res_gen.p_mw.at[g1], 2)
-    assert np.isclose(net.res_gen.p_mw.at[g2], 3)
-    assert np.isclose(net.res_cost, net.res_gen.p_mw.at[g1] + net.res_gen.p_mw.at[g2] * 2 +
-                      net.res_gen.p_mw.at[g3] * 3, atol=1e-4)
-
-
-@pytest.mark.slow
-@pytest.mark.skipif(julia_installed == False, reason="requires julia installation")
-def test_without_ext_grid():
-    net = pp.create_empty_network()
-
-    min_vm_pu = 0.95
-    max_vm_pu = 1.05
-
-    # create buses
-    bus1 = pp.create_bus(net, vn_kv=220., geodata=(5, 9))
-    bus2 = pp.create_bus(net, vn_kv=110., geodata=(6, 10), min_vm_pu=min_vm_pu, max_vm_pu=max_vm_pu)
-    bus3 = pp.create_bus(net, vn_kv=110., geodata=(10, 9), min_vm_pu=min_vm_pu, max_vm_pu=max_vm_pu)
-    bus4 = pp.create_bus(net, vn_kv=110., geodata=(8, 8), min_vm_pu=min_vm_pu, max_vm_pu=max_vm_pu)
-    bus5 = pp.create_bus(net, vn_kv=110., geodata=(6, 8), min_vm_pu=min_vm_pu, max_vm_pu=max_vm_pu)
-
-    # create 220/110/110 kV 3W-transformer
-    pp.create_transformer3w_from_parameters(net, bus1, bus2, bus5, vn_hv_kv=220, vn_mv_kv=110,
-                                            vn_lv_kv=110, vk_hv_percent=10., vk_mv_percent=10.,
-                                            vk_lv_percent=10., vkr_hv_percent=0.5,
-                                            vkr_mv_percent=0.5, vkr_lv_percent=0.5, pfe_kw=100,
-                                            i0_percent=0.1, shift_mv_degree=0, shift_lv_degree=0,
-                                            sn_hv_mva=100, sn_mv_mva=50, sn_lv_mva=50)
-
-    # create 110 kV lines
-    pp.create_line(net, bus2, bus3, length_km=70., std_type='149-AL1/24-ST1A 110.0')
-    pp.create_line(net, bus3, bus4, length_km=50., std_type='149-AL1/24-ST1A 110.0')
-    pp.create_line(net, bus4, bus2, length_km=40., std_type='149-AL1/24-ST1A 110.0')
-    pp.create_line(net, bus4, bus5, length_km=30., std_type='149-AL1/24-ST1A 110.0')
-
-    # create loads
-    pp.create_load(net, bus2, p_mw=60, controllable=False)
-    pp.create_load(net, bus3, p_mw=70, controllable=False)
-    pp.create_load(net, bus4, p_mw=10, controllable=False)
-
-    # create generators
-    g1 = pp.create_gen(net, bus1, p_mw=40, min_p_mw=0, min_q_mvar=-20, max_q_mvar=20, slack=True, min_vm_pu=min_vm_pu,
-                       max_vm_pu=max_vm_pu)
-    pp.create_poly_cost(net, g1, 'gen', cp1_eur_per_mw=1000)
-
-    g2 = pp.create_gen(net, bus3, p_mw=40, min_p_mw=0, min_q_mvar=-20, max_q_mvar=20, vm_pu=1.01,
-                       min_vm_pu=min_vm_pu, max_vm_pu=max_vm_pu, max_p_mw=40.)
-    pp.create_poly_cost(net, g2, 'gen', cp1_eur_per_mw=2000)
-
-    g3 = pp.create_gen(net, bus4, p_mw=0.050, min_p_mw=0, min_q_mvar=-20, max_q_mvar=20, vm_pu=1.01,
-                       min_vm_pu=min_vm_pu,
-                       max_vm_pu=max_vm_pu, max_p_mw=0.05)
-    pp.create_poly_cost(net, g3, 'gen', cp1_eur_per_mw=3000)
-
-    pp.runpm_ac_opf(net)
-    consistency_checks(net, rtol=1e-3)
-    assert np.isclose(net.res_gen.p_mw.at[g2], 0, atol=1e-5, rtol=1e-5)
-    assert np.isclose(net.res_gen.p_mw.at[g3], 0, atol=1e-5, rtol=1e-5)
-    assert np.isclose(net.res_cost, net.res_gen.p_mw.at[g1] * 1e3)
-    net.trafo3w["max_loading_percent"] = 150.
-
-    pp.runpm_ac_opf(net)
-    consistency_checks(net, rtol=1e-3)
-    assert 149. < net.res_trafo3w.loading_percent.values[0] < 150.01
-    assert np.isclose(net.res_cost, net.res_gen.p_mw.at[g1] * 1e3 + net.res_gen.p_mw.at[g2] * 2e3)
-
-    pp.runpm_dc_opf(net)
-    consistency_checks(net, rtol=1e-3, test_q=False)
-    assert 149. < net.res_trafo3w.loading_percent.values[0] < 150.01
-    assert np.isclose(net.res_cost, net.res_gen.p_mw.at[g1] * 1e3 + net.res_gen.p_mw.at[g2] * 2e3)
-
-
-@pytest.mark.slow
-@pytest.mark.skipif(julia_installed == False, reason="requires julia installation")
-def test_multiple_ext_grids():
-    net = pp.create_empty_network()
-    # generate three ext grids
-    b11, b12, l11 = add_grid_connection(net, vn_kv=110.)
-    b21, b22, l21 = add_grid_connection(net, vn_kv=110.)
-    b31, b32, l31 = add_grid_connection(net, vn_kv=110.)
-    # connect them
-    l12_22 = create_test_line(net, b12, b22)
-    l22_32 = create_test_line(net, b22, b32)
-
-    # create load and sgen to optimize
-    pp.create_load(net, b12, p_mw=60)
-
-    g3 = pp.create_sgen(net, b12, p_mw=50, min_p_mw=20, max_p_mw=200, controllable=True)
-    pp.create_poly_cost(net, g3, 'sgen', cp1_eur_per_mw=10.)
-    # set positive costs for ext_grid -> minimize ext_grid usage
-    ext_grids = net.ext_grid.index
-    net["ext_grid"].loc[0, "vm_pu"] = .99
-    net["ext_grid"].loc[1, "vm_pu"] = 1.0
-    net["ext_grid"].loc[2, "vm_pu"] = 1.01
-    for idx in ext_grids:
-        # eg = net["ext_grid"].loc[idx]
-        pp.create_poly_cost(net, idx, 'ext_grid', cp1_eur_per_mw=10.)
-
-    pp.runpm_ac_opf(net)
-    assert np.allclose(net.res_sgen.loc[0, "p_mw"], 60.)
-
-
-@pytest.mark.slow
-@pytest.mark.skipif(julia_installed == False, reason="requires julia installation")
-def test_voltage_angles():
-    net = pp.create_empty_network()
-    b1, b2, l1 = add_grid_connection(net, vn_kv=110.)
-    b3 = pp.create_bus(net, vn_kv=20.)
-    b4 = pp.create_bus(net, vn_kv=10.)
-    b5 = pp.create_bus(net, vn_kv=10., in_service=False)
-    tidx = pp.create_transformer3w(
-        net, b2, b3, b4, std_type='63/25/38 MVA 110/20/10 kV', max_loading_percent=120)
-    pp.create_load(net, b3, p_mw=5, controllable=False)
-    load_id = pp.create_load(net, b4, p_mw=5, controllable=True, max_p_mw=25, min_p_mw=0, min_q_mvar=-1e-6,
-                             max_q_mvar=1e-6)
-    pp.create_poly_cost(net, 0, "ext_grid", cp1_eur_per_mw=1)
-    pp.create_poly_cost(net, load_id, "load", cp1_eur_per_mw=1000)
-    net.trafo3w.shift_lv_degree.at[tidx] = 10
-    net.trafo3w.shift_mv_degree.at[tidx] = 30
-    net.bus.loc[:, "max_vm_pu"] = 1.1
-    net.bus.loc[:, "min_vm_pu"] = .9
-
-
-    # custom_file = os.path.join(pp_dir, "opf", "PpPmInterface", "src", "pm_models", "run_powermodels.jl")
-    custom_file = "run_powermodels"
-    # load is zero since costs are high. PF results should be the same as OPF
-    net.load.loc[1, "p_mw"] = 0.
-    pp.runpp(net, calculate_voltage_angles=True)
-    va_degree = net.res_bus.loc[:, "va_degree"].values
-    vm_pu = net.res_bus.loc[:, "vm_pu"].values
-    loading3w = net.res_trafo3w.loc[:, "loading_percent"].values
-
-    for run in [pp.runpm_ac_opf, partial(pp.runpm, julia_file=custom_file)]:
-        run(net, calculate_voltage_angles=True)
-        consistency_checks(net)
-
-        assert 30. < (net.res_bus.va_degree.at[b1] - net.res_bus.va_degree.at[b3]) % 360 < 32.
-        assert 10. < (net.res_bus.va_degree.at[b1] - net.res_bus.va_degree.at[b4]) % 360 < 11.
-        assert np.isnan(net.res_bus.va_degree.at[b5])
-        assert np.allclose(net.res_bus.va_degree.values, va_degree, atol=1e-6, rtol=1e-6, equal_nan=True)
-        assert np.allclose(net.res_bus.vm_pu.values, vm_pu, atol=1e-6, rtol=1e-6, equal_nan=True)
-        assert np.allclose(net.res_trafo3w.loading_percent, loading3w, atol=1e-2, rtol=1e-2, equal_nan=True)
-
-
-
-def tnep_grid():
-    net = pp.create_empty_network()
-
-    min_vm_pu = 0.95
-    max_vm_pu = 1.05
-
-    # create buses
-    bus1 = pp.create_bus(net, vn_kv=110., geodata=(5, 9), min_vm_pu=min_vm_pu, max_vm_pu=max_vm_pu)
-    bus2 = pp.create_bus(net, vn_kv=110., geodata=(6, 10), min_vm_pu=min_vm_pu, max_vm_pu=max_vm_pu)
-    bus3 = pp.create_bus(net, vn_kv=110., geodata=(10, 9), min_vm_pu=min_vm_pu, max_vm_pu=max_vm_pu)
-    bus4 = pp.create_bus(net, vn_kv=110., geodata=(8, 8), min_vm_pu=min_vm_pu, max_vm_pu=max_vm_pu)
-
-    # create 110 kV lines
-    pp.create_line(net, bus1, bus2, length_km=70., std_type='149-AL1/24-ST1A 110.0')
-    pp.create_line(net, bus1, bus3, length_km=50., std_type='149-AL1/24-ST1A 110.0')
-    pp.create_line(net, bus1, bus4, length_km=100., std_type='149-AL1/24-ST1A 110.0')
-
-    # create loads
-    pp.create_load(net, bus2, p_mw=60)
-    pp.create_load(net, bus3, p_mw=70)
-    pp.create_load(net, bus4, p_mw=50)
-
-    # create generators
-    g1 = pp.create_gen(net, bus1, p_mw=9.513270, min_p_mw=0, max_p_mw=200, vm_pu=1.01, slack=True)
-    pp.create_poly_cost(net, g1, 'gen', cp1_eur_per_mw=1)
-
-    g2 = pp.create_gen(net, bus2, p_mw=78.403291, min_p_mw=0, max_p_mw=200, vm_pu=1.01)
-    pp.create_poly_cost(net, g2, 'gen', cp1_eur_per_mw=3)
-
-    g3 = pp.create_gen(net, bus3, p_mw=92.375601, min_p_mw=0, max_p_mw=200, vm_pu=1.01)
-    pp.create_poly_cost(net, g3, 'gen', cp1_eur_per_mw=3)
-
-    net.line["max_loading_percent"] = 20
-
-    # possible new lines (set out of service in line DataFrame)
-    l1 = pp.create_line(net, bus1, bus4, 10., std_type="305-AL1/39-ST1A 110.0", name="new_line1",
-                        max_loading_percent=20., in_service=False)
-    l2 = pp.create_line(net, bus2, bus4, 20., std_type="149-AL1/24-ST1A 110.0", name="new_line2",
-                        max_loading_percent=20., in_service=False)
-    l3 = pp.create_line(net, bus3, bus4, 30., std_type='149-AL1/24-ST1A 110.0', name="new_line3",
-                        max_loading_percent=20., in_service=False)
-    l4 = pp.create_line(net, bus3, bus4, 40., std_type='149-AL1/24-ST1A 110.0', name="new_line4",
-                        max_loading_percent=20., in_service=False)
-
-    new_line_index = [l1, l2, l3, l4]
-    construction_costs = [10., 20., 30., 45.]
-    # create new line dataframe
-    init_ne_line(net, new_line_index, construction_costs)
-
-    return net
-
-
-@pytest.mark.slow
-@pytest.mark.skipif(julia_installed == False, reason="requires julia installation")
-def test_pm_tnep():
-    net = tnep_grid()
-    # check if max line loading percent is violated (should be)
-    pp.runpp(net)
-    assert np.any(net["res_line"].loc[:, "loading_percent"] >
-                  net["line"].loc[:, "max_loading_percent"])
-
-    # run power models tnep optimization
-    pp.runpm_tnep(net, pm_model="ACPPowerModel")
-    # set lines to be built in service
-    lines_to_built = net["res_ne_line"].loc[net["res_ne_line"].loc[:, "built"], "built"].index
-    net["line"].loc[lines_to_built, "in_service"] = True
-    # run a power flow calculation again and check if max_loading percent is still violated
-    pp.runpp(net)
-    # check max line loading results
-    assert not np.any(net["res_line"].loc[:, "loading_percent"] >
-                      net["line"].loc[:, "max_loading_percent"])
-
-
-@pytest.mark.slow
-@pytest.mark.skipif(julia_installed == False, reason="requires julia installation")
-@pytest.mark.xfail(reason="experimental. SOC is wrong since update")
-def test_storage_opt():
-    net = nw.case5()
-    pp.create_storage(net, 2, p_mw=1., max_e_mwh=.2, soc_percent=100., q_mvar=1.)
-    pp.create_storage(net, 3, p_mw=1., max_e_mwh=.3, soc_percent=100., q_mvar=1.)
-
-    # optimize for 24 time steps. At the end the SOC is 0%
-    storage_results = pp.runpm_storage_opf(net, n_timesteps=24)
-    assert np.allclose(storage_results[0].loc[22, "soc_mwh"], 0.004960, rtol=1e-4, atol=1e-4)
-    assert np.allclose(storage_results[0].loc[23, "soc_mwh"], 0.)
-    assert np.allclose(storage_results[1].loc[22, "soc_percent"], 29.998074, rtol=1e-4, atol=1e-4)
-    assert np.allclose(storage_results[1].loc[23, "soc_mwh"], 0.)
-
-
-@pytest.mark.slow
-@pytest.mark.skipif(julia_installed == False, reason="requires julia installation")
-def test_ots_opt():
-    net = nw.case5()
-    branch_status = net["line"].loc[:, "in_service"].values
-    assert np.array_equal(np.array([1, 1, 1, 1, 1, 1]).astype(bool), branch_status.astype(bool))
-    pp.runpm_ots(net)
-    branch_status = net["res_line"].loc[:, "in_service"].values
-    pp.runpp(net)
-    net.line.loc[:, "in_service"] = branch_status.astype(bool)
-    pp.runpp(net)
-    try:
-        assert np.array_equal(np.array([1, 1, 1, 0, 1, 0]).astype(bool), branch_status.astype(bool))
-    except AssertionError:
-        assert np.array_equal(np.array([0, 1, 1, 1, 1, 0]).astype(bool), branch_status.astype(bool))
-
-
-def assert_pf(net, dc=False):
-    # custom_file = os.path.join(os.path.abspath(os.path.dirname(pp.__file__)),
-    #                            "opf", "run_powermodels_powerflow.jl")
-    # custom_file = os.path.join(pp_dir, "opf", "PpPmInterface", "src", "pm_models", "run_powermodels.jl")
-    custom_file = "run_powermodels"
-    if dc:
-        # see https://github.com/lanl-ansi/PowerModels.jl/issues/612 for details
-        pp.runpm(net, julia_file=custom_file, pm_model="DCMPPowerModel")
-    else:
-        pp.runpm(net, julia_file=custom_file, pm_model="ACPPowerModel")
-
-    va_pm = copy.copy(net.res_bus.va_degree)
-    vm_pm = copy.copy(net.res_bus.vm_pu)
-
-    if dc:
-        pp.rundcpp(net, calculate_voltage_angles=True)
-    else:
-        pp.runpp(net, calculate_voltage_angles=True)
-    va_pp = copy.copy(net.res_bus.va_degree)
-    vm_pp = copy.copy(net.res_bus.vm_pu)
-
-    assert np.allclose(va_pm, va_pp)
-    if not dc:
-        assert np.allclose(vm_pm, vm_pp)
-
-
-@pytest.mark.skipif(julia_installed == False, reason="requires julia installation")
-def test_pm_ac_powerflow_simple():
-    net = nw.simple_four_bus_system()
-    net.trafo.loc[0, "shift_degree"] = 0.
-    assert_pf(net)
-
-
-@pytest.mark.skipif(julia_installed == False, reason="requires julia installation")
-@pytest.mark.xfail(reason="DCMPPowerModel not released yet")
-def test_pm_dc_powerflow_simple():
-    net = nw.simple_four_bus_system()
-    net.trafo.loc[0, "shift_degree"] = 0.
-    assert_pf(net, dc=True)
-
-
-@pytest.mark.skipif(julia_installed == False, reason="requires julia installation")
-def test_pm_ac_powerflow_shunt():
-    net = nw.simple_four_bus_system()
-    pp.create_shunt(net, 2, q_mvar=-0.5)
-    net.trafo.loc[0, "shift_degree"] = 0.
-    assert_pf(net)
-
-
-@pytest.mark.skipif(julia_installed == False, reason="requires julia installation")
-@pytest.mark.xfail(reason="DCMPPowerModel not released yet")
-def test_pm_dc_powerflow_shunt():
-    net = nw.simple_four_bus_system()
-    pp.create_shunt(net, 2, q_mvar=-0.5)
-    net.trafo.loc[0, "shift_degree"] = 0.
-    assert_pf(net, dc=True)
-
-
-@pytest.mark.skipif(julia_installed == False, reason="requires julia installation")
-def test_pm_ac_powerflow_tap():
-    net = nw.simple_four_bus_system()
-    net.trafo.loc[0, "shift_degree"] = 30.
-    net.trafo.loc[0, "tap_pos"] = -2.
-    assert_pf(net)
-
-
-@pytest.mark.skipif(julia_installed == False, reason="requires julia installation")
-@pytest.mark.xfail(reason="DCMPPowerModel not released yet")
-def test_pm_dc_powerflow_tap():
-    net = nw.simple_four_bus_system()
-    net.trafo.loc[0, "shift_degree"] = 0.
-    assert_pf(net, dc=True)
-    net.trafo.loc[0, "shift_degree"] = 30.
-    net.trafo.loc[0, "tap_pos"] = -2.
-    assert_pf(net, dc=True)
-
-
-def test_pp_to_pm_conversion(net_3w_trafo_opf):
-    # tests if the conversion to power models works
-    net = net_3w_trafo_opf
-    pm_S = convert_pp_to_pm(net)
-    pm_I = convert_pp_to_pm(net, opf_flow_lim="I")
-
-
-
-def test_pm_to_pp_conversion(simple_opf_test_net):
-    # this tests checks if the runopp results are the same as the ones from powermodels.
-    # Results are read from a result file containing the simple_opf_test_net
-
-    net = simple_opf_test_net
-    pp.create_poly_cost(net, 0, "gen", cp1_eur_per_mw=100)
-
-    # get pandapower opf results
-    pp.runopp(net, delta=1e-13)
-    va_degree = copy.deepcopy(net.res_bus.va_degree)
-    vm_pu = copy.deepcopy(net.res_bus.vm_pu)
-
-    # get previously calculated power models results
-    pm_res_file = os.path.join(os.path.abspath(os.path.dirname(pp.test.__file__)),
-                               "test_files", "pm_example_res.json")
-
-    with open(pm_res_file, "r") as fp:
-        result_pm = json.load(fp)
-    net._options["correct_pm_network_data"] = True
-    ppc, ppci = _pd2ppc(net)
-    read_pm_results_to_net(net, ppc, ppci, result_pm)
-    assert np.allclose(net.res_bus.vm_pu, vm_pu, atol=1e-4)
-    assert np.allclose(net.res_bus.va_degree, va_degree, atol=1e-2, rtol=1e-2)
-
-
-@pytest.mark.skipif(not julia_installed, reason="requires julia installation")
-def test_timeseries_powermodels():
-    profiles = pd.DataFrame()
-    n_timesteps = 3
-    profiles['load1'] = np.random.random(n_timesteps) * 2e1
-    ds = pp.timeseries.DFData(profiles)
-
-    net = nw.simple_four_bus_system()
-    time_steps = range(3)
-    pp.control.ConstControl(net, 'load', 'p_mw', element_index=0, data_source=ds, profile_name='load1', scale_factor=0.85)
-    net.load['controllable'] = False
-    pp.timeseries.run_timeseries(net, time_steps, continue_on_divergence=True, verbose=False, recycle=False, run=pp.runpm_dc_opf)
-
-
-if __name__ == '__main__':
-    # all run_powermodels_custom are setting julia_file to run_powermodels.jl
-    # test_pwl()
-    # test_without_ext_grid()
-    # test_multiple_ext_grids()
-    # test_ots_opt()
-    # test_pm_tnep()
-    # test_compare_pwl_and_poly(net_3w_trafo_opf)
-    # test_storage_opt()  # missing net._options["opf_flow_lim"]
-    # test_voltage_angles()
-    # test_timeseries_powermodels()
-    pytest.main([__file__])
+# -*- coding: utf-8 -*-
+
+# Copyright (c) 2016-2021 by University of Kassel and Fraunhofer Institute for Energy Economics
+# and Energy System Technology (IEE), Kassel. All rights reserved.
+
+import copy
+import json
+import os
+from functools import partial
+
+import numpy as np
+import pandas as pd
+import pytest
+
+import pandapower as pp
+import pandapower.networks as nw
+from pandapower.converter.powermodels.from_pm import read_pm_results_to_net
+from pandapower.converter.powermodels.to_pm import init_ne_line
+from pandapower.pd2ppc import _pd2ppc
+from pandapower.test.consistency_checks import consistency_checks
+from pandapower.test.toolbox import add_grid_connection, create_test_line
+from pandapower.converter import convert_pp_to_pm
+from pandapower.test.opf.test_basic import simple_opf_test_net
+import pandapower.control
+import pandapower.timeseries
+
+try:
+    from julia.core import UnsupportedPythonError
+except ImportError:
+    UnsupportedPythonError = Exception
+try:
+    from julia import Main
+
+    julia_installed = True
+except (ImportError, RuntimeError, UnsupportedPythonError) as e:
+    julia_installed = False
+    print(e)
+
+
+@pytest.fixture
+def net_3w_trafo_opf():
+    net = pp.create_empty_network()
+
+    # create buses
+    bus1 = pp.create_bus(net, vn_kv=220.)
+    bus2 = pp.create_bus(net, vn_kv=110.)
+    bus3 = pp.create_bus(net, vn_kv=110.)
+    bus4 = pp.create_bus(net, vn_kv=110.)
+    bus5 = pp.create_bus(net, vn_kv=110.)
+
+    pp.create_bus(net, vn_kv=110., in_service=False)
+
+    # create 220/110 kV transformer
+    pp.create_transformer3w_from_parameters(net, bus1, bus2, bus5, vn_hv_kv=220, vn_mv_kv=110,
+                                            vn_lv_kv=110, vk_hv_percent=10., vk_mv_percent=10.,
+                                            vk_lv_percent=10., vkr_hv_percent=0.5,
+                                            vkr_mv_percent=0.5, vkr_lv_percent=0.5, pfe_kw=100,
+                                            i0_percent=0.1, shift_mv_degree=0, shift_lv_degree=0,
+                                            sn_hv_mva=100, sn_mv_mva=50, sn_lv_mva=50)
+
+    # create 110 kV lines
+    pp.create_line(net, bus2, bus3, length_km=70., std_type='149-AL1/24-ST1A 110.0')
+    pp.create_line(net, bus3, bus4, length_km=50., std_type='149-AL1/24-ST1A 110.0')
+    pp.create_line(net, bus4, bus2, length_km=40., std_type='149-AL1/24-ST1A 110.0')
+    pp.create_line(net, bus4, bus5, length_km=30., std_type='149-AL1/24-ST1A 110.0')
+
+    # create loads
+    pp.create_load(net, bus2, p_mw=60, controllable=False)
+    pp.create_load(net, bus3, p_mw=70, controllable=False)
+    pp.create_sgen(net, bus3, p_mw=10, controllable=False)
+
+    # create generators
+    pp.create_ext_grid(net, bus1, min_p_mw=0, max_p_mw=1000, max_q_mvar=0.01, min_q_mvar=0)
+    pp.create_gen(net, bus3, p_mw=80, min_p_mw=0, max_p_mw=80, vm_pu=1.01)
+    pp.create_gen(net, bus4, p_mw=80, min_p_mw=0, max_p_mw=80, vm_pu=1.01)
+    net.gen["controllable"] = False
+    return net
+
+
+@pytest.mark.slow
+@pytest.mark.skipif(julia_installed == False, reason="requires julia installation")
+def test_compare_pwl_and_poly(net_3w_trafo_opf):
+    net = net_3w_trafo_opf
+    net.ext_grid.loc[:, "min_p_mw"] = -999.
+    net.ext_grid.loc[:, "max_p_mw"] = 999.
+    net.ext_grid.loc[:, "max_q_mvar"] = 999.
+    net.ext_grid.loc[:, "min_q_mvar"] = -999.
+    pp.create_pwl_cost(net, 0, 'ext_grid', [[0, 1, 1]])
+    pp.create_pwl_cost(net, 0, 'gen', [[0, 30, 3], [30, 80, 3]])
+    pp.create_pwl_cost(net, 1, 'gen', [[0, 80, 2]])
+    net.bus.loc[:, "max_vm_pu"] = 1.1
+    net.bus.loc[:, "min_vm_pu"] = .9
+    pp.runpm_ac_opf(net)
+    consistency_checks(net)
+
+    p_gen = net.res_gen.p_mw.values
+    q_gen = net.res_gen.q_mvar.values
+    vm_bus = net.res_bus.vm_pu.values
+    va_bus = net.res_bus.va_degree.values
+
+    net.pwl_cost.drop(net.pwl_cost.index, inplace=True)
+
+    pp.create_poly_cost(net, 0, 'ext_grid', cp1_eur_per_mw=1)
+    pp.create_poly_cost(net, 0, 'gen', cp1_eur_per_mw=3)
+    pp.create_poly_cost(net, 1, 'gen', cp1_eur_per_mw=2)
+
+    # pp.runopp(net)
+    pp.runpm_ac_opf(net, correct_pm_network_data=False)
+    consistency_checks(net)
+
+    np.allclose(p_gen, net.res_gen.p_mw.values)
+    np.allclose(q_gen, net.res_gen.q_mvar.values)
+    np.allclose(vm_bus, net.res_bus.vm_pu.values)
+    np.allclose(va_bus, net.res_bus.va_degree.values)
+
+    # pp.rundcopp(net)
+    pp.runpm_dc_opf(net, correct_pm_network_data=False)
+    consistency_checks(net, test_q=False)
+
+    np.allclose(p_gen, net.res_gen.p_mw.values)
+    np.allclose(va_bus, net.res_bus.va_degree.values)
+
+
+@pytest.mark.slow
+@pytest.mark.skipif(julia_installed == False, reason="requires julia installation")
+def test_pwl():
+    net = pp.create_empty_network()
+
+    # create buses
+    bus1 = pp.create_bus(net, vn_kv=110., min_vm_pu=0.9, max_vm_pu=1.1)
+    bus2 = pp.create_bus(net, vn_kv=110., min_vm_pu=0.9, max_vm_pu=1.1)
+    bus3 = pp.create_bus(net, vn_kv=110., min_vm_pu=0.9, max_vm_pu=1.1)
+
+    # create 110 kV lines
+    pp.create_line(net, bus1, bus2, length_km=50., std_type='149-AL1/24-ST1A 110.0')
+    pp.create_line(net, bus2, bus3, length_km=50., std_type='149-AL1/24-ST1A 110.0')
+
+    # create loads
+    pp.create_load(net, bus2, p_mw=80, controllable=False)
+
+    # create generators
+    g1 = pp.create_gen(net, bus1, p_mw=80, min_p_mw=0, max_p_mw=80, vm_pu=1.01, slack=True)
+    g2 = pp.create_gen(net, bus3, p_mw=80, min_p_mw=0, max_p_mw=80, vm_pu=1.01)
+    #    net.gen["controllable"] = False
+
+    pp.create_pwl_cost(net, g1, 'gen', [[0, 2, 2], [2, 80, 5]])
+    pp.create_pwl_cost(net, g2, 'gen', [[0, 2, 2], [2, 80, 5]])
+
+    pp.runpm_ac_opf(net)
+    consistency_checks(net, rtol=1e-3)
+    assert np.isclose(net.res_gen.p_mw.iloc[0], net.res_gen.p_mw.iloc[1])
+    assert np.isclose(net.res_gen.q_mvar.iloc[0], net.res_gen.q_mvar.iloc[1])
+
+    net.pwl_cost.drop(net.pwl_cost.index, inplace=True)
+    g3 = pp.create_gen(net, bus1, p_mw=80, min_p_mw=0, max_p_mw=80, vm_pu=1.01)
+
+    pp.create_pwl_cost(net, g1, 'gen', [[0, 2, 1.], [2, 80, 8.]])
+    pp.create_pwl_cost(net, g2, 'gen', [[0, 3, 2.], [3, 80, 14]])
+    pp.create_pwl_cost(net, g3, 'gen', [[0, 1, 3.], [1, 80, 10.]])
+
+    net.load.p_mw = 1
+    pp.runpm_ac_opf(net)
+    consistency_checks(net, rtol=1e-3)
+    assert np.isclose(net.res_gen.p_mw.at[g2], 0)
+    assert np.isclose(net.res_gen.p_mw.at[g3], 0)
+    assert np.isclose(net.res_cost, net.res_gen.p_mw.at[g1], atol=1e-4)
+
+    net.load.p_mw = 3
+    pp.runpm_ac_opf(net)
+    consistency_checks(net, rtol=1e-3)
+    assert np.isclose(net.res_gen.p_mw.at[g3], 0)
+    assert np.isclose(net.res_gen.p_mw.at[g1], 2)
+    assert np.isclose(net.res_cost, net.res_gen.p_mw.at[g1] + net.res_gen.p_mw.at[g2] * 2, atol=1e-4)
+
+    net.load.p_mw = 5
+    pp.runpm_ac_opf(net)
+    consistency_checks(net, rtol=1e-3)
+    assert np.isclose(net.res_gen.p_mw.at[g1], 2)
+    assert np.isclose(net.res_gen.p_mw.at[g2], 3)
+    assert np.isclose(net.res_cost, net.res_gen.p_mw.at[g1] + net.res_gen.p_mw.at[g2] * 2 +
+                      net.res_gen.p_mw.at[g3] * 3, atol=1e-4)
+
+
+@pytest.mark.slow
+@pytest.mark.skipif(julia_installed == False, reason="requires julia installation")
+def test_without_ext_grid():
+    net = pp.create_empty_network()
+
+    min_vm_pu = 0.95
+    max_vm_pu = 1.05
+
+    # create buses
+    bus1 = pp.create_bus(net, vn_kv=220., geodata=(5, 9))
+    bus2 = pp.create_bus(net, vn_kv=110., geodata=(6, 10), min_vm_pu=min_vm_pu, max_vm_pu=max_vm_pu)
+    bus3 = pp.create_bus(net, vn_kv=110., geodata=(10, 9), min_vm_pu=min_vm_pu, max_vm_pu=max_vm_pu)
+    bus4 = pp.create_bus(net, vn_kv=110., geodata=(8, 8), min_vm_pu=min_vm_pu, max_vm_pu=max_vm_pu)
+    bus5 = pp.create_bus(net, vn_kv=110., geodata=(6, 8), min_vm_pu=min_vm_pu, max_vm_pu=max_vm_pu)
+
+    # create 220/110/110 kV 3W-transformer
+    pp.create_transformer3w_from_parameters(net, bus1, bus2, bus5, vn_hv_kv=220, vn_mv_kv=110,
+                                            vn_lv_kv=110, vk_hv_percent=10., vk_mv_percent=10.,
+                                            vk_lv_percent=10., vkr_hv_percent=0.5,
+                                            vkr_mv_percent=0.5, vkr_lv_percent=0.5, pfe_kw=100,
+                                            i0_percent=0.1, shift_mv_degree=0, shift_lv_degree=0,
+                                            sn_hv_mva=100, sn_mv_mva=50, sn_lv_mva=50)
+
+    # create 110 kV lines
+    pp.create_line(net, bus2, bus3, length_km=70., std_type='149-AL1/24-ST1A 110.0')
+    pp.create_line(net, bus3, bus4, length_km=50., std_type='149-AL1/24-ST1A 110.0')
+    pp.create_line(net, bus4, bus2, length_km=40., std_type='149-AL1/24-ST1A 110.0')
+    pp.create_line(net, bus4, bus5, length_km=30., std_type='149-AL1/24-ST1A 110.0')
+
+    # create loads
+    pp.create_load(net, bus2, p_mw=60, controllable=False)
+    pp.create_load(net, bus3, p_mw=70, controllable=False)
+    pp.create_load(net, bus4, p_mw=10, controllable=False)
+
+    # create generators
+    g1 = pp.create_gen(net, bus1, p_mw=40, min_p_mw=0, min_q_mvar=-20, max_q_mvar=20, slack=True, min_vm_pu=min_vm_pu,
+                       max_vm_pu=max_vm_pu)
+    pp.create_poly_cost(net, g1, 'gen', cp1_eur_per_mw=1000)
+
+    g2 = pp.create_gen(net, bus3, p_mw=40, min_p_mw=0, min_q_mvar=-20, max_q_mvar=20, vm_pu=1.01,
+                       min_vm_pu=min_vm_pu, max_vm_pu=max_vm_pu, max_p_mw=40.)
+    pp.create_poly_cost(net, g2, 'gen', cp1_eur_per_mw=2000)
+
+    g3 = pp.create_gen(net, bus4, p_mw=0.050, min_p_mw=0, min_q_mvar=-20, max_q_mvar=20, vm_pu=1.01,
+                       min_vm_pu=min_vm_pu,
+                       max_vm_pu=max_vm_pu, max_p_mw=0.05)
+    pp.create_poly_cost(net, g3, 'gen', cp1_eur_per_mw=3000)
+
+    pp.runpm_ac_opf(net)
+    consistency_checks(net, rtol=1e-3)
+    assert np.isclose(net.res_gen.p_mw.at[g2], 0, atol=1e-5, rtol=1e-5)
+    assert np.isclose(net.res_gen.p_mw.at[g3], 0, atol=1e-5, rtol=1e-5)
+    assert np.isclose(net.res_cost, net.res_gen.p_mw.at[g1] * 1e3)
+    net.trafo3w["max_loading_percent"] = 150.
+
+    pp.runpm_ac_opf(net)
+    consistency_checks(net, rtol=1e-3)
+    assert 149. < net.res_trafo3w.loading_percent.values[0] < 150.01
+    assert np.isclose(net.res_cost, net.res_gen.p_mw.at[g1] * 1e3 + net.res_gen.p_mw.at[g2] * 2e3)
+
+    pp.runpm_dc_opf(net)
+    consistency_checks(net, rtol=1e-3, test_q=False)
+    assert 149. < net.res_trafo3w.loading_percent.values[0] < 150.01
+    assert np.isclose(net.res_cost, net.res_gen.p_mw.at[g1] * 1e3 + net.res_gen.p_mw.at[g2] * 2e3)
+
+
+@pytest.mark.slow
+@pytest.mark.skipif(julia_installed == False, reason="requires julia installation")
+def test_multiple_ext_grids():
+    net = pp.create_empty_network()
+    # generate three ext grids
+    b11, b12, l11 = add_grid_connection(net, vn_kv=110.)
+    b21, b22, l21 = add_grid_connection(net, vn_kv=110.)
+    b31, b32, l31 = add_grid_connection(net, vn_kv=110.)
+    # connect them
+    l12_22 = create_test_line(net, b12, b22)
+    l22_32 = create_test_line(net, b22, b32)
+
+    # create load and sgen to optimize
+    pp.create_load(net, b12, p_mw=60)
+
+    g3 = pp.create_sgen(net, b12, p_mw=50, min_p_mw=20, max_p_mw=200, controllable=True)
+    pp.create_poly_cost(net, g3, 'sgen', cp1_eur_per_mw=10.)
+    # set positive costs for ext_grid -> minimize ext_grid usage
+    ext_grids = net.ext_grid.index
+    net["ext_grid"].loc[0, "vm_pu"] = .99
+    net["ext_grid"].loc[1, "vm_pu"] = 1.0
+    net["ext_grid"].loc[2, "vm_pu"] = 1.01
+    for idx in ext_grids:
+        # eg = net["ext_grid"].loc[idx]
+        pp.create_poly_cost(net, idx, 'ext_grid', cp1_eur_per_mw=10.)
+
+    pp.runpm_ac_opf(net)
+    assert np.allclose(net.res_sgen.loc[0, "p_mw"], 60.)
+
+
+@pytest.mark.slow
+@pytest.mark.skipif(julia_installed == False, reason="requires julia installation")
+def test_voltage_angles():
+    net = pp.create_empty_network()
+    b1, b2, l1 = add_grid_connection(net, vn_kv=110.)
+    b3 = pp.create_bus(net, vn_kv=20.)
+    b4 = pp.create_bus(net, vn_kv=10.)
+    b5 = pp.create_bus(net, vn_kv=10., in_service=False)
+    tidx = pp.create_transformer3w(
+        net, b2, b3, b4, std_type='63/25/38 MVA 110/20/10 kV', max_loading_percent=120)
+    pp.create_load(net, b3, p_mw=5, controllable=False)
+    load_id = pp.create_load(net, b4, p_mw=5, controllable=True, max_p_mw=25, min_p_mw=0, min_q_mvar=-1e-6,
+                             max_q_mvar=1e-6)
+    pp.create_poly_cost(net, 0, "ext_grid", cp1_eur_per_mw=1)
+    pp.create_poly_cost(net, load_id, "load", cp1_eur_per_mw=1000)
+    net.trafo3w.shift_lv_degree.at[tidx] = 10
+    net.trafo3w.shift_mv_degree.at[tidx] = 30
+    net.bus.loc[:, "max_vm_pu"] = 1.1
+    net.bus.loc[:, "min_vm_pu"] = .9
+
+
+    # custom_file = os.path.join(pp_dir, "opf", "PpPmInterface", "src", "pm_models", "run_powermodels.jl")
+    custom_file = "run_powermodels"
+    # load is zero since costs are high. PF results should be the same as OPF
+    net.load.loc[1, "p_mw"] = 0.
+    pp.runpp(net, calculate_voltage_angles=True)
+    va_degree = net.res_bus.loc[:, "va_degree"].values
+    vm_pu = net.res_bus.loc[:, "vm_pu"].values
+    loading3w = net.res_trafo3w.loc[:, "loading_percent"].values
+
+    for run in [pp.runpm_ac_opf, partial(pp.runpm, julia_file=custom_file)]:
+        run(net, calculate_voltage_angles=True)
+        consistency_checks(net)
+
+        assert 30. < (net.res_bus.va_degree.at[b1] - net.res_bus.va_degree.at[b3]) % 360 < 32.
+        assert 10. < (net.res_bus.va_degree.at[b1] - net.res_bus.va_degree.at[b4]) % 360 < 11.
+        assert np.isnan(net.res_bus.va_degree.at[b5])
+        assert np.allclose(net.res_bus.va_degree.values, va_degree, atol=1e-6, rtol=1e-6, equal_nan=True)
+        assert np.allclose(net.res_bus.vm_pu.values, vm_pu, atol=1e-6, rtol=1e-6, equal_nan=True)
+        assert np.allclose(net.res_trafo3w.loading_percent, loading3w, atol=1e-2, rtol=1e-2, equal_nan=True)
+
+
+
+def tnep_grid():
+    net = pp.create_empty_network()
+
+    min_vm_pu = 0.95
+    max_vm_pu = 1.05
+
+    # create buses
+    bus1 = pp.create_bus(net, vn_kv=110., geodata=(5, 9), min_vm_pu=min_vm_pu, max_vm_pu=max_vm_pu)
+    bus2 = pp.create_bus(net, vn_kv=110., geodata=(6, 10), min_vm_pu=min_vm_pu, max_vm_pu=max_vm_pu)
+    bus3 = pp.create_bus(net, vn_kv=110., geodata=(10, 9), min_vm_pu=min_vm_pu, max_vm_pu=max_vm_pu)
+    bus4 = pp.create_bus(net, vn_kv=110., geodata=(8, 8), min_vm_pu=min_vm_pu, max_vm_pu=max_vm_pu)
+
+    # create 110 kV lines
+    pp.create_line(net, bus1, bus2, length_km=70., std_type='149-AL1/24-ST1A 110.0')
+    pp.create_line(net, bus1, bus3, length_km=50., std_type='149-AL1/24-ST1A 110.0')
+    pp.create_line(net, bus1, bus4, length_km=100., std_type='149-AL1/24-ST1A 110.0')
+
+    # create loads
+    pp.create_load(net, bus2, p_mw=60)
+    pp.create_load(net, bus3, p_mw=70)
+    pp.create_load(net, bus4, p_mw=50)
+
+    # create generators
+    g1 = pp.create_gen(net, bus1, p_mw=9.513270, min_p_mw=0, max_p_mw=200, vm_pu=1.01, slack=True)
+    pp.create_poly_cost(net, g1, 'gen', cp1_eur_per_mw=1)
+
+    g2 = pp.create_gen(net, bus2, p_mw=78.403291, min_p_mw=0, max_p_mw=200, vm_pu=1.01)
+    pp.create_poly_cost(net, g2, 'gen', cp1_eur_per_mw=3)
+
+    g3 = pp.create_gen(net, bus3, p_mw=92.375601, min_p_mw=0, max_p_mw=200, vm_pu=1.01)
+    pp.create_poly_cost(net, g3, 'gen', cp1_eur_per_mw=3)
+
+    net.line["max_loading_percent"] = 20
+
+    # possible new lines (set out of service in line DataFrame)
+    l1 = pp.create_line(net, bus1, bus4, 10., std_type="305-AL1/39-ST1A 110.0", name="new_line1",
+                        max_loading_percent=20., in_service=False)
+    l2 = pp.create_line(net, bus2, bus4, 20., std_type="149-AL1/24-ST1A 110.0", name="new_line2",
+                        max_loading_percent=20., in_service=False)
+    l3 = pp.create_line(net, bus3, bus4, 30., std_type='149-AL1/24-ST1A 110.0', name="new_line3",
+                        max_loading_percent=20., in_service=False)
+    l4 = pp.create_line(net, bus3, bus4, 40., std_type='149-AL1/24-ST1A 110.0', name="new_line4",
+                        max_loading_percent=20., in_service=False)
+
+    new_line_index = [l1, l2, l3, l4]
+    construction_costs = [10., 20., 30., 45.]
+    # create new line dataframe
+    init_ne_line(net, new_line_index, construction_costs)
+
+    return net
+
+
+@pytest.mark.slow
+@pytest.mark.skipif(julia_installed == False, reason="requires julia installation")
+def test_pm_tnep():
+    net = tnep_grid()
+    # check if max line loading percent is violated (should be)
+    pp.runpp(net)
+    assert np.any(net["res_line"].loc[:, "loading_percent"] >
+                  net["line"].loc[:, "max_loading_percent"])
+
+    # run power models tnep optimization
+    pp.runpm_tnep(net, pm_model="ACPPowerModel")
+    # set lines to be built in service
+    lines_to_built = net["res_ne_line"].loc[net["res_ne_line"].loc[:, "built"], "built"].index
+    net["line"].loc[lines_to_built, "in_service"] = True
+    # run a power flow calculation again and check if max_loading percent is still violated
+    pp.runpp(net)
+    # check max line loading results
+    assert not np.any(net["res_line"].loc[:, "loading_percent"] >
+                      net["line"].loc[:, "max_loading_percent"])
+
+
+@pytest.mark.slow
+@pytest.mark.skipif(julia_installed == False, reason="requires julia installation")
+@pytest.mark.xfail(reason="experimental. SOC is wrong since update")
+def test_storage_opt():
+    net = nw.case5()
+    pp.create_storage(net, 2, p_mw=1., max_e_mwh=.2, soc_percent=100., q_mvar=1.)
+    pp.create_storage(net, 3, p_mw=1., max_e_mwh=.3, soc_percent=100., q_mvar=1.)
+
+    # optimize for 24 time steps. At the end the SOC is 0%
+    storage_results = pp.runpm_storage_opf(net, n_timesteps=24)
+    assert np.allclose(storage_results[0].loc[22, "soc_mwh"], 0.004960, rtol=1e-4, atol=1e-4)
+    assert np.allclose(storage_results[0].loc[23, "soc_mwh"], 0.)
+    assert np.allclose(storage_results[1].loc[22, "soc_percent"], 29.998074, rtol=1e-4, atol=1e-4)
+    assert np.allclose(storage_results[1].loc[23, "soc_mwh"], 0.)
+
+
+@pytest.mark.slow
+@pytest.mark.skipif(julia_installed == False, reason="requires julia installation")
+def test_ots_opt():
+    net = nw.case5()
+    branch_status = net["line"].loc[:, "in_service"].values
+    assert np.array_equal(np.array([1, 1, 1, 1, 1, 1]).astype(bool), branch_status.astype(bool))
+    pp.runpm_ots(net)
+    branch_status = net["res_line"].loc[:, "in_service"].values
+    pp.runpp(net)
+    net.line.loc[:, "in_service"] = branch_status.astype(bool)
+    pp.runpp(net)
+    try:
+        assert np.array_equal(np.array([1, 1, 1, 0, 1, 0]).astype(bool), branch_status.astype(bool))
+    except AssertionError:
+        assert np.array_equal(np.array([0, 1, 1, 1, 1, 0]).astype(bool), branch_status.astype(bool))
+
+
+def assert_pf(net, dc=False):
+    # custom_file = os.path.join(os.path.abspath(os.path.dirname(pp.__file__)),
+    #                            "opf", "run_powermodels_powerflow.jl")
+    # custom_file = os.path.join(pp_dir, "opf", "PpPmInterface", "src", "pm_models", "run_powermodels.jl")
+    custom_file = "run_powermodels"
+    if dc:
+        # see https://github.com/lanl-ansi/PowerModels.jl/issues/612 for details
+        pp.runpm(net, julia_file=custom_file, pm_model="DCMPPowerModel")
+    else:
+        pp.runpm(net, julia_file=custom_file, pm_model="ACPPowerModel")
+
+    va_pm = copy.copy(net.res_bus.va_degree)
+    vm_pm = copy.copy(net.res_bus.vm_pu)
+
+    if dc:
+        pp.rundcpp(net, calculate_voltage_angles=True)
+    else:
+        pp.runpp(net, calculate_voltage_angles=True)
+    va_pp = copy.copy(net.res_bus.va_degree)
+    vm_pp = copy.copy(net.res_bus.vm_pu)
+
+    assert np.allclose(va_pm, va_pp)
+    if not dc:
+        assert np.allclose(vm_pm, vm_pp)
+
+
+@pytest.mark.skipif(julia_installed == False, reason="requires julia installation")
+def test_pm_ac_powerflow_simple():
+    net = nw.simple_four_bus_system()
+    net.trafo.loc[0, "shift_degree"] = 0.
+    assert_pf(net)
+
+
+@pytest.mark.skipif(julia_installed == False, reason="requires julia installation")
+@pytest.mark.xfail(reason="DCMPPowerModel not released yet")
+def test_pm_dc_powerflow_simple():
+    net = nw.simple_four_bus_system()
+    net.trafo.loc[0, "shift_degree"] = 0.
+    assert_pf(net, dc=True)
+
+
+@pytest.mark.skipif(julia_installed == False, reason="requires julia installation")
+def test_pm_ac_powerflow_shunt():
+    net = nw.simple_four_bus_system()
+    pp.create_shunt(net, 2, q_mvar=-0.5)
+    net.trafo.loc[0, "shift_degree"] = 0.
+    assert_pf(net)
+
+
+@pytest.mark.skipif(julia_installed == False, reason="requires julia installation")
+@pytest.mark.xfail(reason="DCMPPowerModel not released yet")
+def test_pm_dc_powerflow_shunt():
+    net = nw.simple_four_bus_system()
+    pp.create_shunt(net, 2, q_mvar=-0.5)
+    net.trafo.loc[0, "shift_degree"] = 0.
+    assert_pf(net, dc=True)
+
+
+@pytest.mark.skipif(julia_installed == False, reason="requires julia installation")
+def test_pm_ac_powerflow_tap():
+    net = nw.simple_four_bus_system()
+    net.trafo.loc[0, "shift_degree"] = 30.
+    net.trafo.loc[0, "tap_pos"] = -2.
+    assert_pf(net)
+
+
+@pytest.mark.skipif(julia_installed == False, reason="requires julia installation")
+@pytest.mark.xfail(reason="DCMPPowerModel not released yet")
+def test_pm_dc_powerflow_tap():
+    net = nw.simple_four_bus_system()
+    net.trafo.loc[0, "shift_degree"] = 0.
+    assert_pf(net, dc=True)
+    net.trafo.loc[0, "shift_degree"] = 30.
+    net.trafo.loc[0, "tap_pos"] = -2.
+    assert_pf(net, dc=True)
+
+
+def test_pp_to_pm_conversion(net_3w_trafo_opf):
+    # tests if the conversion to power models works
+    net = net_3w_trafo_opf
+    pm_S = convert_pp_to_pm(net)
+    pm_I = convert_pp_to_pm(net, opf_flow_lim="I")
+
+
+
+def test_pm_to_pp_conversion(simple_opf_test_net):
+    # this tests checks if the runopp results are the same as the ones from powermodels.
+    # Results are read from a result file containing the simple_opf_test_net
+
+    net = simple_opf_test_net
+    pp.create_poly_cost(net, 0, "gen", cp1_eur_per_mw=100)
+
+    # get pandapower opf results
+    pp.runopp(net, delta=1e-13)
+    va_degree = copy.deepcopy(net.res_bus.va_degree)
+    vm_pu = copy.deepcopy(net.res_bus.vm_pu)
+
+    # get previously calculated power models results
+    pm_res_file = os.path.join(os.path.abspath(os.path.dirname(pp.test.__file__)),
+                               "test_files", "pm_example_res.json")
+
+    with open(pm_res_file, "r") as fp:
+        result_pm = json.load(fp)
+    net._options["correct_pm_network_data"] = True
+    ppc, ppci = _pd2ppc(net)
+    read_pm_results_to_net(net, ppc, ppci, result_pm)
+    assert np.allclose(net.res_bus.vm_pu, vm_pu, atol=1e-4)
+    assert np.allclose(net.res_bus.va_degree, va_degree, atol=1e-2, rtol=1e-2)
+
+
+@pytest.mark.skipif(not julia_installed, reason="requires julia installation")
+def test_timeseries_powermodels():
+    profiles = pd.DataFrame()
+    n_timesteps = 3
+    profiles['load1'] = np.random.random(n_timesteps) * 2e1
+    ds = pp.timeseries.DFData(profiles)
+
+    net = nw.simple_four_bus_system()
+    time_steps = range(3)
+    pp.control.ConstControl(net, 'load', 'p_mw', element_index=0, data_source=ds, profile_name='load1', scale_factor=0.85)
+    net.load['controllable'] = False
+    pp.timeseries.run_timeseries(net, time_steps, continue_on_divergence=True, verbose=False, recycle=False, run=pp.runpm_dc_opf)
+
+
+if __name__ == '__main__':
+    # all run_powermodels_custom are setting julia_file to run_powermodels.jl
+    # test_pwl()
+    # test_without_ext_grid()
+    # test_multiple_ext_grids()
+    # test_ots_opt()
+    # test_pm_tnep()
+    # test_compare_pwl_and_poly(net_3w_trafo_opf)
+    # test_storage_opt()  # missing net._options["opf_flow_lim"]
+    # test_voltage_angles()
+    # test_timeseries_powermodels()
+    pytest.main([__file__])