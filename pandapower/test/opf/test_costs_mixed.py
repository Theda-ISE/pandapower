--- conflicted
+++ resolved
@@ -116,62 +116,4 @@
 
 
 if __name__ == "__main__":
-<<<<<<< HEAD
-
-=======
-    logger = logging.getLogger(__name__)
-    logger.setLevel("DEBUG")
->>>>>>> c1957cc7
-    # vm_max = 1.05
-    # vm_min = 0.95
-    #
-    # # create net
-    # net = pp.create_empty_network()
-    # pp.create_bus(net, max_vm_pu=vm_max, min_vm_pu=vm_min, vn_kv=10.)
-    # pp.create_bus(net, max_vm_pu=vm_max, min_vm_pu=vm_min, vn_kv=.4)
-    # pp.create_gen(net, 1, p_mw=-0.1, controllable=True, min_p_mw=0.005, max_p_mw=0.15, max_q_mvar=.05,
-    #               min_q_mvar=-.05)
-    # pp.create_ext_grid(net, 0)
-    # pp.create_load(net, 1, p_mw=0.02, controllable=False, max_q_mvar=.05, max_p_mw=0.1, min_p_mw=0.0050,
-    #                min_q_mvar=-.05)
-    # pp.create_line_from_parameters(net, 0, 1, 50, name="line2", r_ohm_per_km=0.876,
-    #                                c_nf_per_km=260.0, max_i_ka=0.123, x_ohm_per_km=0.1159876,
-    #                                max_loading_percent=100 * 690)
-    #
-    # # testing some combinations
-    # pp.create_poly_cost(net, 0, "gen", cp1_eur_per_mw=1)
-    # pp.runopp(net)
-    # assert net["OPF_converged"]
-    # assert net.res_cost == net.res_gen.p_mw.values[0]
-    #
-    # net.poly_cost.cp1_eur_per_mw.at[0] = 0
-    # net.poly_cost.cp2_eur_per_mw2.at[0] = 1
-    # pp.runopp(net)
-    # assert net["OPF_converged"]
-    # assert np.isclose(net.res_cost, net.res_gen.p_mw.values**2)
-    #
-    # net.poly_cost.cp0_eur.at[0] = 1
-    # pp.runopp(net)
-    # assert net["OPF_converged"]
-    # assert np.isclose(net.res_cost, net.res_gen.p_mw.values**2 + 1)
-    #
-    # net.load.controllable.at[0] = True
-    # pp.runopp(net)
-    # assert np.isclose(net.res_cost, net.res_gen.p_mw.values ** 2 + 1)
-    #
-    # net.load.controllable.at[0] = False
-    # net.pwl_cost.drop(net.pwl_cost.index, inplace=True)
-    # pp.create_pwl_cost(net, 0, "ext_grid", [[-1000, 0, -2000], [0, 1000, 2000]], power_type="p")
-    #
-    # net.poly_cost.cp1_eur_per_mw.at[0] = 1000
-    # net.poly_cost.cp2_eur_per_mw2.at[0] = 0
-    # pp.runopp(net)
-    # assert np.isclose(net.res_ext_grid.p_mw.values[0], 0, atol=1e-4)
-    # assert np.isclose(net.res_cost, net.res_gen.p_mw.values[0]*1000, atol=1e-3)
-
-<<<<<<< HEAD
-
-   pytest.main([__file__, "-xs"])
-=======
-    pytest.main([__file__, "-xs"])
->>>>>>> c1957cc7
+    pytest.main([__file__, "-xs"])